use crate::lightning::LightningNode;
use crate::types::{Bitcoin, StableChannel, USD};
use ldk_node::{
    lightning::ln::types::ChannelId, Node,
};
use ureq::Agent;
use crate::price_feeds::get_cached_price;
use crate::audit::audit_event;
use serde_json::json;
use ldk_node::CustomTlvRecord;

pub fn get_current_price(agent: &Agent) -> f64 {
    let cached_price = get_cached_price();
    if cached_price > 0.0 {
        return cached_price;
    }
    match crate::price_feeds::get_latest_price(agent) {
        Ok(price) => price,
        Err(_) => 0.0 
    }
}

pub fn channel_exists(node: &dyn LightningNode, channel_id: &ChannelId) -> bool {
    let channels = node.list_channels();
    channels.iter().any(|c| c.channel_id == *channel_id)
}

pub fn update_balances<'a>(node: &dyn LightningNode, sc: &'a mut StableChannel) -> (bool, &'a mut StableChannel) {
    internal_update_balances(node.list_channels(), sc)
}

pub fn update_balances_node<'a>(node: &Node, sc: &'a mut StableChannel) -> (bool, &'a mut StableChannel) {
    internal_update_balances(node.list_channels(), sc)
}

fn internal_update_balances<'a>(
    channels: Vec<ldk_node::ChannelDetails>,
    sc: &'a mut StableChannel,
) -> (bool, &'a mut StableChannel) {
    if sc.latest_price == 0.0 {
        sc.latest_price = get_cached_price();
        if sc.latest_price == 0.0 {
            let agent = Agent::new();
            sc.latest_price = get_current_price(&agent);
        }
    }

<<<<<<< HEAD
=======
    // --- Update On-chain ---
    let balances = node.list_balances();
    sc.onchain_btc = Bitcoin::from_sats(balances.total_onchain_balance_sats);
    sc.onchain_usd = USD::from_bitcoin(sc.onchain_btc, sc.latest_price);

    let channels = node.list_channels();
>>>>>>> 9d110c5c
    let matching_channel = if sc.channel_id == ChannelId::from_bytes([0; 32]) {
        channels.first()
    } else {
        channels.iter().find(|c| c.channel_id == sc.channel_id)
    };

    if let Some(channel) = matching_channel {
        if sc.channel_id == ChannelId::from_bytes([0; 32]) {
            sc.channel_id = channel.channel_id;
            println!("Set active channel ID to: {}", sc.channel_id);
        }

        let unspendable_punishment_sats = channel.unspendable_punishment_reserve.unwrap_or(0);
        let our_balance_sats = (channel.outbound_capacity_msat / 1000) + unspendable_punishment_sats;
        let their_balance_sats = channel.channel_value_sats - our_balance_sats;

        if sc.is_stable_receiver {
            sc.stable_receiver_btc = Bitcoin::from_sats(our_balance_sats);
            sc.stable_provider_btc = Bitcoin::from_sats(their_balance_sats);
        } else {
            sc.stable_provider_btc = Bitcoin::from_sats(our_balance_sats);
            sc.stable_receiver_btc = Bitcoin::from_sats(their_balance_sats);
        }

        sc.stable_receiver_usd = USD::from_bitcoin(sc.stable_receiver_btc, sc.latest_price);
        sc.stable_provider_usd = USD::from_bitcoin(sc.stable_provider_btc, sc.latest_price);

        audit_event("BALANCE_UPDATE", json!({
            "channel_id": format!("{}", sc.channel_id),
            "stable_receiver_btc": sc.stable_receiver_btc.to_string(),
            "stable_provider_btc": sc.stable_provider_btc.to_string(),
            "stable_receiver_usd": sc.stable_receiver_usd.to_string(),
            "stable_provider_usd": sc.stable_provider_usd.to_string(),
            "btc_price": sc.latest_price
        }));

        return (true, sc);
    }

    println!("No matching channel found for ID: {}", sc.channel_id);
    (true, sc)
}

pub fn check_stability(node: &dyn LightningNode, sc: &mut StableChannel, price: f64) {
    let current_price = if price > 0.0 {
        price
    } else {
        let cached_price = get_cached_price();
        if cached_price > 0.0 {
            cached_price
        } else {
            audit_event("STABILITY_SKIP", json!({
                "reason": "no valid price available"
            }));
            return;
        }
    };

    sc.latest_price = current_price;
    let (success, _) = update_balances(node, sc);

    if !success {
        audit_event("BALANCE_UPDATE_FAILED", json!({
            "channel_id": format!("{}", sc.channel_id)
        }));
        return;
    }

    // Convert native BTC to USD using latest price
    let native_usd = USD::from_bitcoin(sc.native_btc, sc.latest_price);

    // Subtract native portion from actual USD received to isolate the "stable" component
    let stable_component_usd = sc.stable_receiver_usd - native_usd;

    // Calculate how far the stable portion is from the expected USD
    let dollars_from_par = stable_component_usd - sc.expected_usd;
    let percent_from_par = ((dollars_from_par / sc.expected_usd) * 100.0).abs();
    let is_receiver_below_expected = stable_component_usd < sc.expected_usd;

    let action = if percent_from_par < 0.1 {
        "STABLE"
    } else if sc.risk_level > 100 {
        "HIGH_RISK_NO_ACTION"
    } else if (sc.is_stable_receiver && is_receiver_below_expected)
        || (!sc.is_stable_receiver && !is_receiver_below_expected)
    {
        "CHECK_ONLY"
    } else {
        "PAY"
    };

    audit_event("STABILITY_CHECK", json!({
        "expected_usd": sc.expected_usd.0,
        "current_receiver_usd": sc.stable_receiver_usd.0,
        "stable_component_usd": stable_component_usd.0,
        "native_usd": native_usd.0,
        "percent_from_par": percent_from_par,
        "btc_price": sc.latest_price,
        "action": action,
        "is_stable_receiver": sc.is_stable_receiver,
        "risk_level": sc.risk_level
    }));

    if action != "PAY" {
        return;
    }

    let amt = USD::to_msats(dollars_from_par, sc.latest_price);

    // match node.spontaneous_payment().send(amt, sc.counterparty, None) {
    //     Ok(payment_id) => {
    //         sc.payment_made = true;
    //         audit_event("STABILITY_PAYMENT_SENT", json!({
    //             "amount_msats": amt,
    //             "payment_id": payment_id.to_string(),
    //             "counterparty": sc.counterparty.to_string()
    //         }));
    //     }
    //     Err(e) => {
    //         audit_event("STABILITY_PAYMENT_FAILED", json!({
    //             "amount_msats": amt,
    //             "error": format!("{e}"),
    //             "counterparty": sc.counterparty.to_string()
    //         }));
    //     }
    // }
    let custom_str = "hello_stable_channels";
    let custom_tlv = CustomTlvRecord {
        type_num: 13377331, // choose an agreed-upon or arbitrary custom TLV type number
        value: custom_str.as_bytes().to_vec(),
    };

    match node.spontaneous_payment().send_with_custom_tlvs(amt, sc.counterparty, None, vec![custom_tlv]) {
        Ok(payment_id) => {
            sc.payment_made = true;
            audit_event("STABILITY_PAYMENT_SENT", json!({
                "amount_msats": amt,
                "payment_id": payment_id.to_string(),
                "counterparty": sc.counterparty.to_string(),
                "custom_tlv": custom_str
            }));
        }
        Err(e) => {
            audit_event("STABILITY_PAYMENT_FAILED", json!({
                "amount_msats": amt,
                "error": format!("{e}"),
                "counterparty": sc.counterparty.to_string(),
                "custom_tlv": custom_str
            }));
        }
    }
}

pub fn check_stability_node(node: &Node, sc: &mut StableChannel, price: f64) {
    let current_price = if price > 0.0 {
        price
    } else {
        let cached_price = get_cached_price();
        if cached_price > 0.0 {
            cached_price
        } else {
            audit_event("STABILITY_SKIP", json!({
                "reason": "no valid price available"
            }));
            return;
        }
    };

    sc.latest_price = current_price;
    let (success, _) = update_balances_node(node, sc);

    if !success {
        audit_event("BALANCE_UPDATE_FAILED", json!({
            "channel_id": format!("{}", sc.channel_id)
        }));
        return;
    }

    let dollars_from_par = sc.stable_receiver_usd - sc.expected_usd;
    let percent_from_par = ((dollars_from_par / sc.expected_usd) * 100.0).abs();
    let is_receiver_below_expected = sc.stable_receiver_usd < sc.expected_usd;

    let action = if percent_from_par < 0.1 {
        "STABLE"
    } else if sc.risk_level > 100 {
        "HIGH_RISK_NO_ACTION"
    } else if (sc.is_stable_receiver && is_receiver_below_expected)
        || (!sc.is_stable_receiver && !is_receiver_below_expected)
    {
        "CHECK_ONLY"
    } else {
        "PAY"
    };

    audit_event("STABILITY_CHECK", json!({
        "expected_usd": sc.expected_usd.0,
        "current_receiver_usd": sc.stable_receiver_usd.0,
        "percent_from_par": percent_from_par,
        "btc_price": sc.latest_price,
        "action": action,
        "is_stable_receiver": sc.is_stable_receiver,
        "risk_level": sc.risk_level
    }));

    if action != "PAY" {
        return;
    }

    let amt = USD::to_msats(dollars_from_par, sc.latest_price);
    match node.spontaneous_payment().send(amt, sc.counterparty, None) {
        Ok(payment_id) => {
            sc.payment_made = true;
            audit_event("STABILITY_PAYMENT_SENT", json!({
                "amount_msats": amt,
                "payment_id": payment_id.to_string(),
                "counterparty": sc.counterparty.to_string()
            }));
        }
        Err(e) => {
            audit_event("STABILITY_PAYMENT_FAILED", json!({
                "amount_msats": amt,
                "error": format!("{e}"),
                "counterparty": sc.counterparty.to_string()
            }));
        }
    }
}

<|MERGE_RESOLUTION|>--- conflicted
+++ resolved
@@ -26,17 +26,19 @@
 }
 
 pub fn update_balances<'a>(node: &dyn LightningNode, sc: &'a mut StableChannel) -> (bool, &'a mut StableChannel) {
-    internal_update_balances(node.list_channels(), sc)
+    internal_update_balances(node.list_balances(), node.list_channels(), sc)
 }
 
 pub fn update_balances_node<'a>(node: &Node, sc: &'a mut StableChannel) -> (bool, &'a mut StableChannel) {
-    internal_update_balances(node.list_channels(), sc)
+    internal_update_balances(node.list_balances(), node.list_channels(), sc)
 }
 
 fn internal_update_balances<'a>(
+    balances: ldk_node::BalanceDetails,
     channels: Vec<ldk_node::ChannelDetails>,
     sc: &'a mut StableChannel,
 ) -> (bool, &'a mut StableChannel) {
+    // Ensure price is set
     if sc.latest_price == 0.0 {
         sc.latest_price = get_cached_price();
         if sc.latest_price == 0.0 {
@@ -45,44 +47,41 @@
         }
     }
 
-<<<<<<< HEAD
-=======
-    // --- Update On-chain ---
-    let balances = node.list_balances();
+    // --- Update On-chain from passed balances ---
     sc.onchain_btc = Bitcoin::from_sats(balances.total_onchain_balance_sats);
     sc.onchain_usd = USD::from_bitcoin(sc.onchain_btc, sc.latest_price);
 
-    let channels = node.list_channels();
->>>>>>> 9d110c5c
-    let matching_channel = if sc.channel_id == ChannelId::from_bytes([0; 32]) {
+    // Find matching channel from the caller’s list
+    let matching = if sc.channel_id == ChannelId::from_bytes([0; 32]) {
         channels.first()
     } else {
         channels.iter().find(|c| c.channel_id == sc.channel_id)
     };
 
-    if let Some(channel) = matching_channel {
+    if let Some(channel) = matching {
+        // If first run, set the stable-channel ID
         if sc.channel_id == ChannelId::from_bytes([0; 32]) {
             sc.channel_id = channel.channel_id;
             println!("Set active channel ID to: {}", sc.channel_id);
         }
 
-        let unspendable_punishment_sats = channel.unspendable_punishment_reserve.unwrap_or(0);
-        let our_balance_sats = (channel.outbound_capacity_msat / 1000) + unspendable_punishment_sats;
-        let their_balance_sats = channel.channel_value_sats - our_balance_sats;
+        let unspendable = channel.unspendable_punishment_reserve.unwrap_or(0);
+        let our_sats = (channel.outbound_capacity_msat / 1000) + unspendable;
+        let their_sats = channel.channel_value_sats - our_sats;
 
         if sc.is_stable_receiver {
-            sc.stable_receiver_btc = Bitcoin::from_sats(our_balance_sats);
-            sc.stable_provider_btc = Bitcoin::from_sats(their_balance_sats);
+            sc.stable_receiver_btc = Bitcoin::from_sats(our_sats);
+            sc.stable_provider_btc = Bitcoin::from_sats(their_sats);
         } else {
-            sc.stable_provider_btc = Bitcoin::from_sats(our_balance_sats);
-            sc.stable_receiver_btc = Bitcoin::from_sats(their_balance_sats);
+            sc.stable_provider_btc = Bitcoin::from_sats(our_sats);
+            sc.stable_receiver_btc = Bitcoin::from_sats(their_sats);
         }
 
         sc.stable_receiver_usd = USD::from_bitcoin(sc.stable_receiver_btc, sc.latest_price);
         sc.stable_provider_usd = USD::from_bitcoin(sc.stable_provider_btc, sc.latest_price);
 
         audit_event("BALANCE_UPDATE", json!({
-            "channel_id": format!("{}", sc.channel_id),
+            "channel_id": sc.channel_id.to_string(),
             "stable_receiver_btc": sc.stable_receiver_btc.to_string(),
             "stable_provider_btc": sc.stable_provider_btc.to_string(),
             "stable_receiver_usd": sc.stable_receiver_usd.to_string(),
@@ -90,11 +89,11 @@
             "btc_price": sc.latest_price
         }));
 
-        return (true, sc);
-    }
-
-    println!("No matching channel found for ID: {}", sc.channel_id);
-    (true, sc)
+        (true, sc)
+    } else {
+        println!("No matching channel found for ID: {}", sc.channel_id);
+        (true, sc)
+    }
 }
 
 pub fn check_stability(node: &dyn LightningNode, sc: &mut StableChannel, price: f64) {
@@ -180,7 +179,7 @@
     //         }));
     //     }
     // }
-    let custom_str = "hello_stable_channels";
+    let custom_str = "STABILITY_PAYMENT";
     let custom_tlv = CustomTlvRecord {
         type_num: 13377331, // choose an agreed-upon or arbitrary custom TLV type number
         value: custom_str.as_bytes().to_vec(),
@@ -263,6 +262,7 @@
     }
 
     let amt = USD::to_msats(dollars_from_par, sc.latest_price);
+
     match node.spontaneous_payment().send(amt, sc.counterparty, None) {
         Ok(payment_id) => {
             sc.payment_made = true;
