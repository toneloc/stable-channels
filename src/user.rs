<<<<<<< HEAD
use eframe::{egui, App, Frame};
use ldk_node::bitcoin::Network;
use ldk_node::lightning_invoice::Bolt11Invoice;
use ldk_node::{bip39, Builder, Event, Node};
use ldk_node::{
    bitcoin::secp256k1::PublicKey,
    lightning::ln::msgs::SocketAddress,
};

use std::path::PathBuf;
use std::str::FromStr;
use std::sync::{Arc, Mutex};
use std::time::{Duration, SystemTime, UNIX_EPOCH};
use image::{GrayImage, Luma};
use qrcode::{QrCode, Color};
use egui::{CollapsingHeader, Color32, CursorIcon, OpenUrl, RichText, Sense, TextureOptions, Vec2};
use serde_json::json;

use crate::audit::*;
// These calls are specfic to the client / user app
use crate::stable::{update_balances_node, check_stability_node};
use crate::types::*;
use crate::price_feeds::{get_cached_price, get_latest_price};
use crate::stable;

const DEFAULT_NETWORK: &str = "signet";

// Data will be placed at "current-directory/data/user"
const USER_DATA_DIR: &str = "data/user";
const USER_NODE_ALIAS: &str = "user";
const USER_PORT: u16 = 9736;

// Populate the below two parameters 
const DEFAULT_LSP_PUBKEY: &str = "037fae42b0e40e771bb576250a15dba529777d22532643ac77faf470ea9d862b5f";
const DEFAULT_GATEWAY_PUBKEY: &str = "0303cace469d286a24df044ce0d353299dfd2cb79e5332dd84cf73cea3fa34ba39";

const DEFAULT_LSP_ADDRESS: &str = "127.0.0.1:9737";
const DEFAULT_GATEWAY_ADDRESS: &str = "127.0.0.1:9735";
const EXPECTED_USD: f64 = 100.0;

const NETWORK: &str = "Signet";
// Helper functions will match on network set above
fn get_data_dir() -> PathBuf {
    match NETWORK {
        "bitcoin" | "Bitcoin" => {
            dirs::data_dir()
                .unwrap_or_else(|| PathBuf::from("./data"))
                .join("StableChannels")
        }
        _ => PathBuf::from("data/user"),
    }
}

fn get_chain_source_url() -> &'static str {
    match NETWORK {
        "bitcoin" | "Bitcoin" => "https://blockstream.info/api/",
        _ => "https://mutinynet.com/api/",
    }
}

pub struct UserApp {
    pub node: Arc<Node>,
    pub status_message: String,
    pub btc_price: f64,
    show_onboarding: bool,
    qr_texture: Option<egui::TextureHandle>,
    waiting_for_payment: bool,
    stable_channel: Arc<Mutex<StableChannel>>,
    background_started: bool,
    audit_log_path: String,
    show_log_window: bool,
    log_contents: String,
    log_last_read: std::time::Instant,
    pub seed_phrase: String,
    
    // UI fields
    pub invoice_amount: String,
    pub invoice_result: String,
    pub invoice_to_pay: String,
    pub on_chain_address: String,
    pub on_chain_amount: String,
    pub show_advanced: bool, 
    pub stable_message: String,


    // Balance fields
    pub lightning_balance_btc: f64,
    pub onchain_balance_btc: f64,
    pub lightning_balance_usd: f64,
    pub onchain_balance_usd: f64,
    pub total_balance_btc: f64,
    pub total_balance_usd: f64,

}

impl UserApp {
    pub fn new() -> Result<Self, String> {
        println!("Initializing user node...");

        let user_data_dir = get_data_dir();

        std::fs::create_dir_all(&user_data_dir).map_err(|e| format!("Failed to create user data dir: {}", e))?;

        let lsp_pubkey = PublicKey::from_str(DEFAULT_LSP_PUBKEY)
            .map_err(|e| format!("Invalid LSP pubkey: {}", e))?;

        let audit_log_path = user_data_dir.join("audit_log.txt").to_string_lossy().to_string();
        set_audit_log_path(&audit_log_path);

        let mut builder = Builder::new();
=======
    use eframe::{egui, App, Frame};
    use ldk_node::bitcoin::Network;
    use ldk_node::lightning_invoice::Bolt11Invoice;
    use ldk_node::{Builder, Event, Node};
    use ldk_node::{
        bitcoin::secp256k1::PublicKey,
        lightning::ln::msgs::SocketAddress,
    };

    use std::str::FromStr;
    use std::sync::{Arc, Mutex};
    use std::time::{Duration, SystemTime, UNIX_EPOCH};
    use image::{GrayImage, Luma};
    use qrcode::{QrCode, Color};
    use egui::{CollapsingHeader, Color32, CursorIcon, OpenUrl, RichText, Sense, TextureOptions, Vec2};
    use serde_json::json;

    use crate::audit::*;
    use crate::stable::update_balances;
    use crate::types::*;
    use crate::price_feeds::{get_cached_price, get_latest_price};
    use crate::stable;
    use std::path::PathBuf;
    use dirs::data_dir;

    const DEFAULT_NETWORK: &str = "bitcoin";

    // Data will be placed at "current-directory/data/user"
    const USER_NODE_ALIAS: &str = "user";
    const USER_PORT: u16 = 9736;

    // Populate the below two parameters to run locally
    const DEFAULT_LSP_PUBKEY: &str = "02effe2d4284e8324e4f64bea853f0569c98a3c734e6b12f11afce28aa996fe9e9";
    const DEFAULT_GATEWAY_PUBKEY: &str = "033b5445cd81840dcbe4dc9d2c8a043f120481506d28ac1fc9a512ddcc0dbbb49e";

    const DEFAULT_LSP_ADDRESS: &str = "54.210.112.22:9737";
    const DEFAULT_GATEWAY_ADDRESS: &str = "127.0.0.1:9735";
    const EXPECTED_USD: f64 = 100.0;
    const DEFAULT_CHAIN_SOURCE_URL: &str = "https://blockstream.info/api/";

    fn user_data_dir() -> PathBuf {
        data_dir()
            .expect("Could not determine user data dir")
            .join("StableChannels")
            .join("user")
    }

    pub struct UserApp {
        pub node: Arc<Node>,
        pub status_message: String,
        pub btc_price: f64,
        show_onboarding: bool,
        qr_texture: Option<egui::TextureHandle>,
        waiting_for_payment: bool,
        stable_channel: Arc<Mutex<StableChannel>>,
        background_started: bool,
        audit_log_path: String,
        show_log_window: bool,
        log_contents: String,
        log_last_read: std::time::Instant,
>>>>>>> 9d110c5c
        
        // UI fields
        pub invoice_amount: String,
        pub invoice_result: String,
        pub invoice_to_pay: String,
        pub on_chain_address: String,
        pub on_chain_amount: String,
        pub show_advanced: bool, 


        // Balance fields
        pub lightning_balance_btc: f64,
        pub onchain_balance_btc: f64,
        pub lightning_balance_usd: f64,
        pub onchain_balance_usd: f64,
        pub total_balance_btc: f64,
        pub total_balance_usd: f64,
    }

<<<<<<< HEAD
        println!("[Init] Setting network to: {:?}", network);
        builder.set_network(network);

        builder.set_chain_source_esplora(get_chain_source_url().to_string(), None);
        builder.set_storage_dir_path(user_data_dir.to_string_lossy().into_owned());
        builder.set_listening_addresses(vec![format!("127.0.0.1:{}", USER_PORT).parse().unwrap()]).unwrap();
        let _ = builder.set_node_alias(USER_NODE_ALIAS.to_string());

        // Let's set up our LSP
        builder.set_liquidity_source_lsps2(
            lsp_pubkey,
            SocketAddress::from_str(DEFAULT_LSP_ADDRESS).unwrap(),
            None,
        );
        builder.set_liquidity_source_lsps1(
            lsp_pubkey,
            SocketAddress::from_str(DEFAULT_LSP_ADDRESS).unwrap(),
            None,
        );

        let node = Arc::new(builder.build().expect("Failed to build node"));
        node.start().expect("Failed to start node");

        println!("User node started: {}", node.node_id());

        // We try to connect to the "GATEWAY NODE" ... a well-connected Lightning node
        if let Ok(pubkey) = PublicKey::from_str(DEFAULT_GATEWAY_PUBKEY) {
            let socket_addr = SocketAddress::from_str(DEFAULT_GATEWAY_ADDRESS).unwrap();
            if let Err(e) = node.connect(pubkey, socket_addr, true) {
                println!("Failed to connect to Gateway node: {}", e);
=======
    impl UserApp {
        pub fn new() -> Result<Self, String> {
            println!("Initializing user node...");

            // for testing: const USER_DATA_DIR: &str = "data/user";
            let data_dir = user_data_dir();
            
            let lsp_pubkey = PublicKey::from_str(DEFAULT_LSP_PUBKEY)
                .map_err(|e| format!("Invalid LSP pubkey: {}", e))?;

            let audit_log_path = data_dir.join("audit_log.txt").to_string_lossy().into_owned();
            set_audit_log_path(&audit_log_path);

            let mut builder = Builder::new();
            
            let network = match DEFAULT_NETWORK.to_lowercase().as_str() {
                "signet" => Network::Signet,
                "testnet" => Network::Testnet,
                "bitcoin" => Network::Bitcoin,
                _ => {
                    println!("Warning: Unknown network in config, defaulting to Signet");
                    Network::Bitcoin
                }
            };

            println!("[Init] Setting network to: {:?}", network);
            builder.set_network(network);

            builder.set_chain_source_esplora(DEFAULT_CHAIN_SOURCE_URL.to_string(), None);
            builder.set_storage_dir_path(data_dir.to_string_lossy().into_owned());
            builder.set_listening_addresses(vec![format!("127.0.0.1:{}", USER_PORT).parse().unwrap()]).unwrap();
            let _ = builder.set_node_alias(USER_NODE_ALIAS.to_string());

            // Let's set up our LSP
            builder.set_liquidity_source_lsps2(
                lsp_pubkey,
                SocketAddress::from_str(DEFAULT_LSP_ADDRESS).unwrap(),
                None,
            );
            builder.set_liquidity_source_lsps1(
                lsp_pubkey,
                SocketAddress::from_str(DEFAULT_LSP_ADDRESS).unwrap(),
                None,
            );

            let node = Arc::new(builder.build().expect("Failed to build node"));
            node.start().expect("Failed to start node");

            println!("User node started: {}", node.node_id());

            // We try to connect to the "GATEWAY NODE" ... a well-connected Lightning node
            if let Ok(pubkey) = PublicKey::from_str(DEFAULT_GATEWAY_PUBKEY) {
                let socket_addr = SocketAddress::from_str(DEFAULT_GATEWAY_ADDRESS).unwrap();
                if let Err(e) = node.connect(pubkey, socket_addr, true) {
                    println!("Failed to connect to Gateway node: {}", e);
                }
>>>>>>> 9d110c5c
            }
            
            // And the LSP
            if let Ok(pubkey) = PublicKey::from_str(DEFAULT_LSP_PUBKEY) {
                let socket_addr = SocketAddress::from_str(DEFAULT_LSP_ADDRESS).unwrap();
                if let Err(e) = node.connect(pubkey, socket_addr, true) {
                    println!("Failed to connect to LSP node: {}", e);
                }
            }

            let mut btc_price = crate::price_feeds::get_cached_price();
            if btc_price <= 0.0 {
                if let Ok(price) = get_latest_price(&ureq::Agent::new()) {
                    btc_price = price;
                }
            }

<<<<<<< HEAD
        let sc_init = StableChannel {
            channel_id: ldk_node::lightning::ln::types::ChannelId::from_bytes([0; 32]),
            counterparty: lsp_pubkey,
            is_stable_receiver: true,
            expected_usd: USD::from_f64(EXPECTED_USD),
            expected_btc: Bitcoin::from_usd(USD::from_f64(EXPECTED_USD), btc_price),
            stable_receiver_btc: Bitcoin::default(),
            stable_receiver_usd: USD::default(),
            stable_provider_btc: Bitcoin::default(),
            stable_provider_usd: USD::default(),
            latest_price: btc_price,
            risk_level: 0,
            payment_made: false,
            formatted_datetime: "2021-06-01 12:00:00".to_string(),
            sc_dir: "/".to_string(),
            prices: String::new(),
            ..Default::default() // Todo use default
        };
        let stable_channel = Arc::new(Mutex::new(sc_init));

        let show_onboarding = node.list_channels().is_empty();

        let app = Self {
            node: Arc::clone(&node),
            status_message: String::new(),
            invoice_result: String::new(),
            show_onboarding,
            qr_texture: None,
            waiting_for_payment: false,
            stable_channel: Arc::clone(&stable_channel),
            background_started: false,
            btc_price,
            invoice_amount: "0".to_string(),        
            invoice_to_pay: String::new(),
            on_chain_address: String::new(),
            on_chain_amount: "0".to_string(),  
            lightning_balance_btc: 0.0,
            onchain_balance_btc: 0.0,
            lightning_balance_usd: 0.0,
            onchain_balance_usd: 0.0,
            total_balance_btc: 0.0,
            total_balance_usd: 0.0,
            show_log_window: false,
            log_contents: String::new(),
            log_last_read: std::time::Instant::now(),
            audit_log_path,
            show_advanced: false,
            stable_message: String::new(),
            seed_phrase: String::new(),
        };

        {
            let mut sc = app.stable_channel.lock().unwrap();
            stable::check_stability_node(&app.node, &mut sc, btc_price);
            update_balances_node(&app.node, &mut sc);
        }

        let node_arc = Arc::clone(&app.node);
        let sc_arc = Arc::clone(&app.stable_channel);

        std::thread::spawn(move || {
            use std::{thread::sleep, time::{Duration, SystemTime, UNIX_EPOCH}};

            fn current_unix_time() -> i64 {
                SystemTime::now()
                    .duration_since(UNIX_EPOCH)
                    .unwrap()
                    .as_secs()
                    .try_into()
                    .unwrap_or(0)
=======
            let sc_init = StableChannel {
                channel_id: ldk_node::lightning::ln::types::ChannelId::from_bytes([0; 32]),
                counterparty: lsp_pubkey,
                is_stable_receiver: true,
                expected_usd: USD::from_f64(EXPECTED_USD),
                expected_btc: Bitcoin::from_usd(USD::from_f64(EXPECTED_USD), btc_price),
                stable_receiver_btc: Bitcoin::default(),
                stable_receiver_usd: USD::default(),
                stable_provider_btc: Bitcoin::default(),
                stable_provider_usd: USD::default(),
                latest_price: btc_price,
                risk_level: 0,
                payment_made: false,
                timestamp: 0,
                formatted_datetime: "2021-06-01 12:00:00".to_string(),
                sc_dir: "/".to_string(),
                prices: String::new(),
                onchain_btc: Bitcoin::from_sats(0),
                onchain_usd: USD(0.0),
            };
            let stable_channel = Arc::new(Mutex::new(sc_init));

            let show_onboarding = node.list_channels().is_empty();

            let app = Self {
                node: Arc::clone(&node),
                status_message: String::new(),
                invoice_result: String::new(),
                show_onboarding,
                qr_texture: None,
                waiting_for_payment: false,
                stable_channel: Arc::clone(&stable_channel),
                background_started: false,
                btc_price,
                invoice_amount: "0".to_string(),        
                invoice_to_pay: String::new(),
                on_chain_address: String::new(),
                on_chain_amount: "0".to_string(),  
                lightning_balance_btc: 0.0,
                onchain_balance_btc: 0.0,
                lightning_balance_usd: 0.0,
                onchain_balance_usd: 0.0,
                total_balance_btc: 0.0,
                total_balance_usd: 0.0,
                show_log_window: false,
                log_contents: String::new(),
                log_last_read: std::time::Instant::now(),
                audit_log_path,
                show_advanced: false,
            };

            {
                let mut sc = app.stable_channel.lock().unwrap();
                stable::check_stability(&app.node, &mut sc, btc_price);
                update_balances(&app.node, &mut sc);
>>>>>>> 9d110c5c
            }

            let node_arc = Arc::clone(&app.node);
            let sc_arc = Arc::clone(&app.stable_channel);

<<<<<<< HEAD
                if price > 0.0 && !node_arc.list_channels().is_empty() {
                    if let Ok(mut sc) = sc_arc.lock() {
                        stable::check_stability_node(&*node_arc, &mut sc, price);
                        update_balances_node(&*node_arc, &mut sc);
=======
            std::thread::spawn(move || {
                use std::{thread::sleep, time::{Duration, SystemTime, UNIX_EPOCH}};
>>>>>>> 9d110c5c

                fn current_unix_time() -> i64 {
                    SystemTime::now()
                        .duration_since(UNIX_EPOCH)
                        .unwrap()
                        .as_secs()
                        .try_into()
                        .unwrap_or(0)
                }

<<<<<<< HEAD
        Ok(app)
    }
  
    fn start_background_if_needed(&mut self) {
        if self.background_started {
            return;
        }

        let node_arc = Arc::clone(&self.node);
        let sc_arc = Arc::clone(&self.stable_channel);

        std::thread::spawn(move || {
            loop {
                // Always try to get the latest price first
                let price = match crate::price_feeds::get_latest_price(&ureq::Agent::new()) {
                    Ok(p) if p > 0.0 => p,
                    _ => crate::price_feeds::get_cached_price()
                };

                // Only proceed if we have a valid price and active channels
                if price > 0.0 && !node_arc.list_channels().is_empty() {
                    if let Ok(mut sc) = sc_arc.lock() {
                        crate::stable::check_stability_node(&*node_arc, &mut sc, price);
                        crate::stable::update_balances_node(&*node_arc, &mut sc);
=======
                loop {
                    let price = match get_latest_price(&ureq::Agent::new()) {
                        Ok(p) if p > 0.0 => p,
                        _ => crate::price_feeds::get_cached_price()
                    };

                    if price > 0.0 {
                        if let Ok(mut sc) = sc_arc.lock() {
                            stable::check_stability(&*node_arc, &mut sc, price);
                            update_balances(&*node_arc, &mut sc);

                            sc.latest_price = price;
                            sc.timestamp = current_unix_time();
                        }
>>>>>>> 9d110c5c
                    }
                    sleep(Duration::from_secs(30));
                }
            });

            Ok(app)
        }
        // fn get_app_data_dir(component: &str) -> PathBuf {
        //     let mut path = dirs::data_local_dir()
        //         .unwrap_or_else(|| PathBuf::from("./data"))
        //         .join("com.stablechannels");
            
        //     if !component.is_empty() {
        //         path = path.join(component);
        //     }
            
        //     // Ensure the directory exists
        //     std::fs::create_dir_all(&path).unwrap_or_else(|e| {
        //         eprintln!("Warning: Failed to create data directory: {}", e);
        //     });
            
        //     path
        // }
    
        fn start_background_if_needed(&mut self) {
            if self.background_started {
                return;
            }

            let node_arc = Arc::clone(&self.node);
            let sc_arc = Arc::clone(&self.stable_channel);

            std::thread::spawn(move || {
                loop {
                    // Always try to get the latest price first
                    let price = match crate::price_feeds::get_latest_price(&ureq::Agent::new()) {
                        Ok(p) if p > 0.0 => p,
                        _ => crate::price_feeds::get_cached_price()
                    };

                    // Only proceed if we have a valid price and active channels
                    if price > 0.0 && !node_arc.list_channels().is_empty() {
                        if let Ok(mut sc) = sc_arc.lock() {
                            crate::stable::check_stability(&*node_arc, &mut sc, price);
                            crate::stable::update_balances(&*node_arc, &mut sc);
                        }
                    }

                    // Sleep between checks, but be ready to interrupt if needed
                    std::thread::sleep(Duration::from_secs(30));
                }
            });

            self.background_started = true;
        }

        fn get_jit_invoice(&mut self, ctx: &egui::Context) {
            let latest_price = {
                let sc = self.stable_channel.lock().unwrap();
                sc.latest_price
            };
            let description = ldk_node::lightning_invoice::Bolt11InvoiceDescription::Direct(
                ldk_node::lightning_invoice::Description::new(
                    "Stable Channel JIT payment".to_string(),
                )
                .unwrap(),
            );
            let result = self.node.bolt11_payment().receive_via_jit_channel(
                USD::to_msats(USD::from_f64(EXPECTED_USD), latest_price),
                &description,
                3600,
                Some(10_000_000),
            );

            audit_event("JIT_INVOICE_ATTEMPT", json!({
                "expected_usd": EXPECTED_USD,
                "btc_price": latest_price
            }));

            match result {
                Ok(invoice) => {
                    self.invoice_result = invoice.to_string();
                    audit_event("JIT_INVOICE_GENERATED", json!({
                        "invoice": self.invoice_result,
                        "amount_msats": USD::to_msats(USD::from_f64(EXPECTED_USD), latest_price)
                    }));
                    let code = QrCode::new(&self.invoice_result).unwrap();
                    let bits = code.to_colors();
                    let width = code.width();
                    let scale = 4;
                    let mut imgbuf =
                        GrayImage::new((width * scale) as u32, (width * scale) as u32);
                    for y in 0..width {
                        for x in 0..width {
                            let color = if bits[y * width + x] == Color::Dark {
                                0
                            } else {
                                255
                            };
                            for dy in 0..scale {
                                for dx in 0..scale {
                                    imgbuf.put_pixel(
                                        (x * scale + dx) as u32,
                                        (y * scale + dy) as u32,
                                        Luma([color]),
                                    );
                                }
                            }
                        }
                    }
                    let (w, h) = (imgbuf.width() as usize, imgbuf.height() as usize);
                    let mut rgba = Vec::with_capacity(w * h * 4);
                    for p in imgbuf.pixels() {
                        let lum = p[0];
                        rgba.extend_from_slice(&[lum, lum, lum, 255]);
                    }
                    let tex = ctx.load_texture(
                        "qr_code",
                        egui::ColorImage::from_rgba_unmultiplied([w, h], &rgba),
                        TextureOptions::LINEAR,
                    );
                    self.qr_texture = Some(tex);
                    self.status_message =
                        "Invoice generated. Pay it to create a JIT channel.".to_string();
                    self.waiting_for_payment = true;
                }
                Err(e) => {
                    audit_event("JIT_INVOICE_FAILED", json!({
                        "error": format!("{e}")
                    }));
                    self.invoice_result = format!("Error: {e:?}");
                    self.status_message = format!("Failed to generate invoice: {}", e);
                }
            }
        }

        pub fn generate_invoice(&mut self) -> bool {
            if let Ok(amount) = self.invoice_amount.parse::<u64>() {
                let msats = amount * 1000;
                match self.node.bolt11_payment().receive(
                    msats,
                    &ldk_node::lightning_invoice::Bolt11InvoiceDescription::Direct(
                        ldk_node::lightning_invoice::Description::new("Invoice".to_string()).unwrap()
                    ),
                    3600,
                ) {
                    Ok(invoice) => {
                        self.invoice_result = invoice.to_string();
                        self.status_message = "Invoice generated".to_string();
                        audit_event("INVOICE_GENERATED", json!({
                            "amount_msats": msats,
                            "invoice": self.invoice_result
                        }));
                        true
                    },
                    Err(e) => {
                        self.status_message = format!("Error: {}", e);
                        audit_event("INVOICE_GENERATION_FAILED", json!({
                            "amount_msats": msats,
                            "error": format!("{e}")
                        }));
                        false
                    }
                }
            } else {
                self.status_message = "Invalid amount".to_string();
                audit_event("INVOICE_INPUT_INVALID", json!({
                    "raw_input": self.invoice_amount
                }));
                false
            }
        }

        pub fn pay_invoice(&mut self) -> bool {
            match Bolt11Invoice::from_str(&self.invoice_to_pay) {
                Ok(invoice) => {
                    match self.node.bolt11_payment().send(&invoice, None) {
                        Ok(payment_id) => {
                            self.status_message = format!("Payment sent, ID: {}", payment_id);
                            self.invoice_to_pay.clear();
                            self.update_balances();
                            true
                        },
                        Err(e) => {
                            self.status_message = format!("Payment error: {}", e);
                            false
                        }
                    }
                },
                Err(e) => {
                    self.status_message = format!("Invalid invoice: {}", e);
                    false
                }
            }
        }

        // TODO: check
        pub fn update_balances(&mut self) {
            let current_price = get_cached_price();
            if current_price > 0.0 {
                self.btc_price = current_price;
            }
            
            let balances = self.node.list_balances();
            
            self.lightning_balance_btc = balances.total_lightning_balance_sats as f64 / 100_000_000.0;
            self.onchain_balance_btc = balances.total_onchain_balance_sats as f64 / 100_000_000.0;
            
            // Calculate USD values
            self.lightning_balance_usd = self.lightning_balance_btc * self.btc_price;
            self.onchain_balance_usd = self.onchain_balance_btc * self.btc_price;
            
            self.total_balance_btc = self.lightning_balance_btc + self.onchain_balance_btc;
            self.total_balance_usd = self.lightning_balance_usd + self.onchain_balance_usd;
        }
        
        fn close_active_channel(&mut self) {
            let channels = self.node.list_channels();
            if let Some(ch) = channels.first() {
                match self.node.close_channel(&ch.user_channel_id, ch.counterparty_node_id) {
                    Ok(_)  => self.status_message = format!("Closing channel {}", ch.channel_id),
                    Err(e) => self.status_message = format!("Error closing channel: {}", e),
                }
            } else {
                self.status_message = "No channel to close".into();
            }
        }

        pub fn get_address(&mut self) -> bool {
            match self.node.onchain_payment().new_address() {
                Ok(address) => {
                    self.on_chain_address = address.to_string();
                    self.status_message = "Address generated".to_string();
                    true
                },
                Err(e) => {
                    self.status_message = format!("Error: {}", e);
                    false
                }
            }
        }

<<<<<<< HEAD
    // fn get_lsps1_channel(&mut self) {
    //     let lsp_balance_sat = 10_000;
    //     let client_balance_sat = 10_000;
    //     let lsps1 = self.node.lsps1_liquidity();
    //     match lsps1.request_channel(lsp_balance_sat, client_balance_sat, 2016, false) {
    //         Ok(status) => {
    //             self.status_message =
    //                 format!("LSPS1 channel order initiated! Status: {status:?}");
    //         }
    //         Err(e) => {
    //             self.status_message = format!("LSPS1 channel request failed: {e:?}");
    //         }
    //     }
    // }

    fn process_events(&mut self) {
        while let Some(event) = self.node.next_event() {
            match event {
                Event::ChannelReady { channel_id, .. } => {
                    let txid_str = self.node
                        .list_channels()
                        .iter()
                        .find(|ch| ch.channel_id == channel_id)
                        .and_then(|ch| ch.funding_txo.as_ref())
                        .map(|outpoint| outpoint.txid.to_string())
                        .unwrap_or_else(|| "unknown".to_string());
                    
                    let mut sc = self.stable_channel.lock().unwrap();
                    update_balances_node(&self.node, &mut sc);

                    // drop(sc);
                    // self.update_balances(); 
=======
        // fn get_lsps1_channel(&mut self) {
        //     let lsp_balance_sat = 10_000;
        //     let client_balance_sat = 10_000;
        //     let lsps1 = self.node.lsps1_liquidity();
        //     match lsps1.request_channel(lsp_balance_sat, client_balance_sat, 2016, false) {
        //         Ok(status) => {
        //             self.status_message =
        //                 format!("LSPS1 channel order initiated! Status: {status:?}");
        //         }
        //         Err(e) => {
        //             self.status_message = format!("LSPS1 channel request failed: {e:?}");
        //         }
        //     }
        // }

        fn process_events(&mut self) {
            while let Some(event) = self.node.next_event() {
                match event {
                    Event::ChannelReady { channel_id, .. } => {
                        let txid_str = self.node
                            .list_channels()
                            .iter()
                            .find(|ch| ch.channel_id == channel_id)
                            .and_then(|ch| ch.funding_txo.as_ref())
                            .map(|outpoint| outpoint.txid.to_string())
                            .unwrap_or_else(|| "unknown".to_string());
                        
                        let mut sc = self.stable_channel.lock().unwrap();
                        update_balances(&self.node, &mut sc);

                        audit_event("CHANNEL_READY", json!({
                            "channel_id": channel_id.to_string()
                        }));
                        self.status_message = format!("Channel {channel_id} is now ready\nTXID: {txid_str}");
                        self.show_onboarding = false;
                        self.waiting_for_payment = false;
                    }
>>>>>>> 9d110c5c

                    Event::ChannelPending {
                        channel_id,
                        user_channel_id,
                        former_temporary_channel_id,
                        counterparty_node_id,
                        funding_txo,
                    } => {
                        // stringify auxiliary fields without relying on `Serialize` impls
                        let temp_id_str = hex::encode(former_temporary_channel_id.0);
                    
                        let funding_str = funding_txo.txid.as_raw_hash().to_string();

<<<<<<< HEAD
                Event::ChannelPending {
                    channel_id,
                    user_channel_id,
                    former_temporary_channel_id,
                    counterparty_node_id,
                    funding_txo,
                } => {
                    let temp_id_str = hex::encode(former_temporary_channel_id.0);
                
                    let mut sc = self.stable_channel.lock().unwrap();
                    
                    // update_balances_node(&self.node, &mut sc);

                    // sc.timestamp = SystemTime::now()
                    //     .duration_since(UNIX_EPOCH)
                    //     .unwrap_or_default()
                    //     .as_secs() as i64;

                    // drop(sc);

                    // self.update_balances(); 

                    let funding_str = funding_txo.txid.as_raw_hash().to_string();
                
                    audit_event(
                        "CHANNEL_PENDING",
                        json!({
                            "channel_id":            channel_id.to_string(),
                            "user_channel_id":       format!("{:?}", user_channel_id),
                            "temp_channel_id":       temp_id_str,
                            "counterparty_node_id":  counterparty_node_id.to_string(),
                            "funding_txo":           funding_str,
                        }),
                    );
                
                    self.status_message = format!("Channel {channel_id} is now ready\nTXID: {funding_str}");
                }
                
                Event::PaymentReceived { amount_msat, payment_hash, .. } => {
                    audit_event("PAYMENT_RECEIVED", json!({
                        "amount_msat": amount_msat,
                        "payment_hash": format!("{payment_hash}")
                    }));
                    self.status_message = format!("Received payment of {} msats", amount_msat);
                    let mut sc = self.stable_channel.lock().unwrap();
                    update_balances_node(&self.node, &mut sc);
                    drop(sc);
                    self.update_balances(); 
                    self.show_onboarding = false;
                    self.waiting_for_payment = false;
                }
                
                
                Event::PaymentSuccessful { payment_id: _, payment_hash, payment_preimage: _, fee_paid_msat: _ } => {
                    audit_event("PAYMENT_SUCCESSFUL", json!({
                        "payment_hash": format!("{payment_hash}"),
                    }));
                    self.status_message = format!("Sent payment {}", payment_hash);
                    let mut sc = self.stable_channel.lock().unwrap();
                    update_balances_node(&self.node, &mut sc);
                    drop(sc);
                    self.update_balances(); 
                }
    
                Event::ChannelClosed { channel_id, reason, .. } => {
                    audit_event("CHANNEL_CLOSED", json!({
                        "channel_id": format!("{channel_id}"),
                        "reason": format!("{:?}", reason)
                    }));
                    self.status_message = format!("Channel {channel_id} has been closed");
                    if self.node.list_channels().is_empty() {
                        self.show_onboarding = true;
=======
                        let mut sc = self.stable_channel.lock().unwrap();
                        update_balances(&self.node, &mut sc);
                    
                        audit_event(
                            "CHANNEL_PENDING",
                            json!({
                                "channel_id":            channel_id.to_string(),
                                "user_channel_id":       format!("{:?}", user_channel_id),
                                "temp_channel_id":       temp_id_str,
                                "counterparty_node_id":  counterparty_node_id.to_string(),
                                "funding_txo":           funding_str,
                            }),
                        );
                    
                        self.status_message = format!("Channel {channel_id} is now ready\nTXID: {funding_str}");
                    }
                    
                    Event::PaymentReceived { amount_msat, payment_hash, .. } => {
                        audit_event("PAYMENT_RECEIVED", json!({
                            "amount_msat": amount_msat,
                            "payment_hash": format!("{payment_hash}")
                        }));
                        self.status_message = format!("Received payment of {} msats", amount_msat);
                        let mut sc = self.stable_channel.lock().unwrap();
                        update_balances(&self.node, &mut sc);
                        self.show_onboarding = false;
>>>>>>> 9d110c5c
                        self.waiting_for_payment = false;
                    }
                    
                    
                    Event::PaymentSuccessful { payment_id: _, payment_hash, payment_preimage: _, fee_paid_msat: _ } => {
                        audit_event("PAYMENT_SUCCESSFUL", json!({
                            "payment_hash": format!("{payment_hash}"),
                        }));
                        self.status_message = format!("Sent payment {}", payment_hash);
                        let mut sc = self.stable_channel.lock().unwrap();
                        update_balances(&self.node, &mut sc);
                    }
        
                    Event::ChannelClosed { channel_id, reason, .. } => {
                        audit_event("CHANNEL_CLOSED", json!({
                            "channel_id": format!("{channel_id}"),
                            "reason": format!("{:?}", reason)
                        }));
                        self.status_message = format!("Channel {channel_id} has been closed");
                        if self.node.list_channels().is_empty() {
                            self.show_onboarding = true;
                            self.waiting_for_payment = false;
                        }
                    }
        
                    _ => {
                        audit_event("EVENT_IGNORED", json!({
                            "event_type": format!("{:?}", event)
                        }));
                    }
                }
        
                let _ = self.node.event_handled();
            }
        }

        fn show_waiting_for_payment_screen(&mut self, ctx: &egui::Context) {
            egui::CentralPanel::default().show(ctx, |ui| {
                ui.add_space(10.0);
                ui.vertical_centered(|ui| {
                    ui.heading(
                        egui::RichText::new("Send yourself bitcoin to make it stable.")
                            .size(16.0)
                            .strong()
                            .color(egui::Color32::WHITE),
                    );
                    ui.add_space(3.0);
                    ui.label("This is a Bolt11 Lightning invoice.");
                    ui.add_space(8.0);
                    if let Some(ref qr) = self.qr_texture {
                        ui.image(qr);
                    } else {
                        ui.label("Lightning QR Missing");
                    }
                    ui.add_space(8.0);
                    ui.add(
                        egui::TextEdit::multiline(&mut self.invoice_result)
                            .frame(true)
                            .desired_width(400.0)
                            .desired_rows(3)
                            .hint_text("Invoice..."),
                    );
                    ui.add_space(8.0);
                    if ui
                        .add(
                            egui::Button::new(
                                egui::RichText::new("Copy Invoice")
                                    .color(egui::Color32::BLACK)
                                    .size(16.0),
                            )
                            .min_size(egui::vec2(120.0, 36.0))
                            .fill(egui::Color32::from_gray(220))
                            .rounding(6.0),
                        )
                        .clicked()
                    {
                        ui.output_mut(|o| o.copied_text = self.invoice_result.clone());
                    }
                    ui.add_space(5.0);
                    if ui
                        .add(
                            egui::Button::new(
                                egui::RichText::new("Back")
                                    .color(egui::Color32::BLACK)
                                    .size(16.0),
                            )
                            .min_size(egui::vec2(120.0, 36.0))
                            .fill(egui::Color32::from_gray(220))
                            .rounding(6.0),
                        )
                        .clicked()
                    {
                        self.waiting_for_payment = false;
                    }
                    ui.add_space(8.0);
                });
            });
        }

<<<<<<< HEAD
    fn show_onboarding_screen(&mut self, ctx: &egui::Context) {
        egui::CentralPanel::default().show(ctx, |ui| {
            ui.vertical_centered(|ui| {
                ui.add_space(30.0);
                
                ui.label(
                    egui::RichText::new("Get started in 3 step.")
                        .italics()
                        .size(16.0)
                        .color(egui::Color32::LIGHT_GRAY),
                );

                ui.add_space(50.0);

                ui.heading(
                    egui::RichText::new("Step 1: Tap Stabilize ⚡")
                        .color(egui::Color32::WHITE),
                );
                ui.label(
                    egui::RichText::new("One tap to start.")
                        .color(egui::Color32::GRAY),
                );
                ui.add_space(20.0);
                ui.heading(
                    egui::RichText::new("Step 2: Fund your wallet with BTC 💸")
                        .color(egui::Color32::WHITE),
                );
                ui.label(
                    egui::RichText::new("Send over Lightning from any wallet.")
                        .color(egui::Color32::GRAY),
                );
                ui.add_space(20.0);
                ui.heading(
                    egui::RichText::new("Step 3: Enjoy your stabilized BTC 🔧")
                        .color(egui::Color32::WHITE),
                );
                ui.label(
                    egui::RichText::new("Full control. 100% bitcoin.")
                        .color(egui::Color32::GRAY),
                );

                // ui.add_space(20.0);
                // self.show_onchain_send_section(ui);

                ui.add_space(35.0);

                let subtle_orange =
                    egui::Color32::from_rgba_premultiplied(247, 147, 26, 200);
                let btn = egui::Button::new(
                    egui::RichText::new("Stabilize")
                        .color(egui::Color32::WHITE)
                        .strong()
                        .size(18.0),
                    )
                .min_size(egui::vec2(200.0, 55.0))
                .fill(subtle_orange)
                .rounding(8.0);

                ui.add_space(50.0);

                if ui.add(btn).clicked() {
                    self.status_message =
                        "Getting JIT channel invoice...".to_string();
                    self.get_jit_invoice(ctx);
                }
                // if !self.status_message.is_empty() {
                //     ui.add_space(40.0);
                //     ui.label(self.status_message.clone());
                // }
                ui.add_space(50.0);

                ui.label(
                    egui::RichText::new("Stable Channels is for bitcoiners who just want bitcoin.")
                        .size(14.0)
                        .italics()
                        .color(egui::Color32::LIGHT_GRAY),
                );

                let resp = ui
                    .add(
                        egui::Label::new(
                            egui::RichText::new("Learn more")
                                .underline()
                                .color(egui::Color32::from_rgb(255, 149, 0)),
                        )
                        .sense(Sense::click()),
                    )
                    .on_hover_cursor(CursorIcon::PointingHand);
                
                if resp.clicked() {
                    ui.output_mut(|o| {
                        o.open_url = Some(OpenUrl {
                            url: "https://www.stablechannels.com".to_owned(),
                            new_tab: true,
                        });
                    });
                }
            
                ui.add_space(30.0);
=======
        fn show_onboarding_screen(&mut self, ctx: &egui::Context) {
            egui::CentralPanel::default().show(ctx, |ui| {
                ui.vertical_centered(|ui| {
                    ui.add_space(30.0);
                    
                    ui.label(
                        egui::RichText::new("Get started in 3 steps")
                            .italics()
                            .size(16.0)
                            .color(egui::Color32::LIGHT_GRAY),
                    );

                    ui.add_space(50.0);

                    ui.heading(
                        egui::RichText::new("Step 1: Tap Stabilize ⚡")
                            .color(egui::Color32::WHITE),
                    );
                    // ui.label(
                    //     egui::RichText::new("One tap to start.")
                    //         .color(egui::Color32::GRAY),
                    // );
                    ui.add_space(20.0);
                    ui.heading(
                        egui::RichText::new("Step 2: Fund your wallet 💸")
                            .color(egui::Color32::WHITE),
                    );
                    ui.label(
                        egui::RichText::new("Send yourself bitcoin over Lightning")
                            .color(egui::Color32::GRAY),
                    );
                    ui.add_space(20.0);
                    ui.heading(
                        egui::RichText::new("Step 3: Enjoy your stabilized BTC 🔧")
                            .color(egui::Color32::WHITE),
                    );
                    ui.label(
                        egui::RichText::new("Self-custody. 100% bitcoin under the hood.")
                            .color(egui::Color32::GRAY),
                    );

                    // ui.add_space(20.0);
                    // self.show_onchain_send_section(ui);

                    ui.add_space(35.0);

                    let subtle_orange =
                        egui::Color32::from_rgba_premultiplied(247, 147, 26, 200);
                    let btn = egui::Button::new(
                        egui::RichText::new("Stabilize")
                            .color(egui::Color32::WHITE)
                            .strong()
                            .size(18.0),
                        )
                    .min_size(egui::vec2(200.0, 55.0))
                    .fill(subtle_orange)
                    .rounding(8.0);

                    ui.add_space(50.0);
>>>>>>> 9d110c5c

                    if ui.add(btn).clicked() {
                        self.status_message =
                            "Getting JIT channel invoice...".to_string();
                        self.get_jit_invoice(ctx);
                    }
                    // if !self.status_message.is_empty() {
                    //     ui.add_space(40.0);
                    //     ui.label(self.status_message.clone());
                    // }
                    ui.add_space(50.0);

                    ui.label(
                        egui::RichText::new("Stable Channels is for bitcoiners who only want bitcoin.")
                            .size(14.0)
                            .italics()
                            .color(egui::Color32::LIGHT_GRAY),
                    );

                    ui.add_space(5.0);

                    let resp = ui
                        .add(
                            egui::Label::new(
                                egui::RichText::new("Learn more")
                                    .underline()
                                    .color(egui::Color32::from_rgb(255, 149, 0)),
                            )
                            .sense(Sense::click()),
                        )
                        .on_hover_cursor(CursorIcon::PointingHand);
                    
                    if resp.clicked() {
                        ui.output_mut(|o| {
                            o.open_url = Some(OpenUrl {
                                url: "https://www.stablechannels.com".to_owned(),
                                new_tab: true,
                            });
                        });
                    }
                
                    ui.add_space(30.0);

                    ui.horizontal(|ui| {
<<<<<<< HEAD
                        ui.label(
                            RichText::new("Your node ID:")
                                .strong()
                                .color(Color32::from_rgb(247, 147, 26))
                        );
                        let nid = self.node.node_id().to_string();

                        ui.monospace(
                            RichText::new(&nid[..8])
                                .color(Color32::WHITE)
                        );
                    
                        ui.separator();
                    
                        ui.label(
                            RichText::new("Stable channel:")
                                .strong()
                                .color(Color32::from_rgb(247, 147, 26))
                        );
                        let cid = self.node
                            .list_channels()
                            .get(0)
                            .map(|ch| ch.channel_id.to_string())
                            .unwrap_or_default();
                        ui.monospace(
                            RichText::new(&cid[..8.min(cid.len())])
                                .color(Color32::WHITE)
                        );
                    
                        ui.separator();
                    
                        ui.label(
                            RichText::new("Stable status:")
                                .strong()
                                .color(Color32::from_rgb(247, 147, 26))
=======
                        ui.label("Node ID: ");
                        let node_id = self.node.node_id().to_string();
                        let node_id_short = format!(
                            "{}...{}",
                            &node_id[0..10],
                            &node_id[node_id.len() - 10..]
>>>>>>> 9d110c5c
                        );
                        ui.monospace(node_id_short);
                        if ui.small_button("Copy").clicked() {
                            ui.output_mut(|o| o.copied_text = node_id);
                        }
                    });

                    ui.add_space(30.0);
<<<<<<< HEAD
    
                    ui.group(|ui| {
                        let sc = self.stable_channel.lock().unwrap();
                    
                        // Select correct stable values
                        let stable_usd = if sc.is_stable_receiver {
                            sc.stable_receiver_usd
                        } else {
                            sc.stable_provider_usd
                        };
                    
                        let pegged_btc = if sc.is_stable_receiver {
                            sc.stable_receiver_btc
                        } else {
                            sc.stable_provider_btc
                        };
                    
                        let pegged_btc_f64 = pegged_btc.to_btc();
                        // let native_btc_f64 = self.onchain_balance_btc;
                        // let total_btc = pegged_btc_f64 + native_btc_f64;

                        // Main heading
                        ui.heading("Stable Balance");
                    
                        ui.add_space(8.0);
                    
                        ui.label(
                            egui::RichText::new(format!("{:.2}", stable_usd))
                                .size(24.0)
                                .strong(),
                        );
                    
                        ui.add_space(12.0);
                    
                        // Agreed Peg USD
                        ui.label(
                            egui::RichText::new(format!("Agreed Peg USD: {:.2}", sc.expected_usd))
                                .size(14.0)
                                .color(egui::Color32::GRAY),
                        );
                    
                        ui.add_space(8.0);
                    
                        ui.separator();
                    
                        ui.add_space(8.0);
                    
                        // Bitcoin Holdings
                        ui.label(
                            egui::RichText::new("Bitcoin Holdings")
                                .size(16.0)
                                .strong(),
                        );
                        ui.add_space(8.0);
                    
                        egui::Grid::new("bitcoin_holdings_grid")
                            .spacing(Vec2::new(10.0, 6.0))
                            .show(ui, |ui| {
                                ui.label("Pegged Bitcoin:");
                                ui.label(
                                    egui::RichText::new(format!("{}", pegged_btc))
                                    .monospace(),
                                );
                                ui.end_row();
                    
                                ui.label("Native Bitcoin:");
                                ui.label(
                                    egui::RichText::new("0.00 000 000 BTC")
                                        .monospace(),
                                );
                                ui.end_row();
                    
                                ui.label("Total Bitcoin:");
                                ui.label(
                                    egui::RichText::new(format!("{}", Bitcoin::from_btc(pegged_btc_f64)))
                                        .monospace()
                                        .strong(),
                                );
                                ui.end_row();
                            });
                    });

                    ui.add_space(20.0);

                    // Stability Allocation
                    ui.group(|ui| {
                        ui.add_space(10.0);
                    
                        ui.vertical_centered(|ui| {
                            ui.heading("Your Portfolio");
                    
                            ui.add_space(20.0);
                    
                            let mut risk_level = self.stable_channel.lock().unwrap().risk_level;

                            ui.add_sized(
                                [100.0, 20.0], 
                                egui::Slider::new(&mut risk_level, 0..=100)
                                    .show_value(false)
                            );
                    
                            if ui.ctx().input(|i| i.pointer.any_down()) {
                                self.stable_channel.lock().unwrap().risk_level = risk_level;
                            }
                    
                            ui.add_space(10.0);
                    
                            ui.label(
                                egui::RichText::new(format!(
                                    "{}% BTC, {}% USD",
                                    risk_level,
                                    100 - risk_level
                                ))
                                .size(16.0)
                                .color(egui::Color32::GRAY),
                            );
                    
                            ui.add_space(20.0);
                    
                            if ui.add(
                                egui::Button::new(
                                    egui::RichText::new("Rebalance")
                                        .size(16.0)
                                        .color(egui::Color32::WHITE)
                                )
                                .min_size(egui::vec2(150.0, 40.0))
                                .fill(egui::Color32::from_rgb(247, 147, 26))
                                .rounding(6.0)
                            ).clicked() {
                                self.show_advanced = true;
                            }
                            ui.add_space(10.0);

                        });
                    });
                    
                    ui.add_space(20.0);

                    // ui.group(|ui| {
                    //     ui.add_space(10.0);
                    
                    //     ui.vertical_centered(|ui| {
                    //         ui.heading("Payments");
                    //         ui.add_space(24.0);
                    
                    //         // widen the horizontal gap between the two buttons
                    //         let old_spacing = ui.spacing().item_spacing.x;
                    //         ui.spacing_mut().item_spacing.x = 20.0;
                    
                    //         ui.horizontal(|ui| {
                    //             // common button style
                    //             let btn_size   = egui::vec2(160.0, 44.0);
                    //             let btn_color  = egui::Color32::from_rgb(210, 210, 210); // light‑grey
                    //             let text_style = egui::RichText::new;
                    
                    //             ui.add_space(40.0);
                    //             // ── Send (↗) ──────────────────────────────────────────────────────
                    //             if ui
                    //                 .add(
                    //                     egui::Button::new(text_style("↗ Send").color(Color32::BLACK).size(16.0))
                    //                         .min_size(btn_size)
                    //                         .fill(btn_color)
                    //                         .rounding(6.0),
                    //                 )
                    //                 .clicked()
                    //             {
                    //                 // TODO: send‑payment flow
                    //             }
                    
                    //             // ── Receive (↙) ──────────────────────────────────────────────────
                    //             if ui
                    //                 .add(
                    //                     egui::Button::new(text_style("↙ Receive").color(Color32::BLACK).size(16.0))
                    //                         .min_size(btn_size)
                    //                         .fill(btn_color)
                    //                         .rounding(6.0),
                    //                 )
                    //                 .clicked()
                    //             {
                    //                 // TODO: invoice / address generation flow
                    //             }
                    //         });
                    
                    //         // restore spacing so it doesn’t affect later layouts
                    //         ui.spacing_mut().item_spacing.x = old_spacing;
                    //         ui.add_space(10.0);
                    //     });
                    // });

                    // ui.add_space(25.0);

    
                    ui.group(|ui| {
                        let sc = self.stable_channel.lock().unwrap();
                        ui.add_space(20.0);
                        ui.heading("Bitcoin Price");
                        ui.label(format!("${:.2}", sc.latest_price));
                        ui.add_space(20.0);
    
                        let last_updated = match SystemTime::now()
                            .duration_since(UNIX_EPOCH + std::time::Duration::from_secs(sc.timestamp as u64))
                        {
                            Ok(duration) => duration.as_secs(),
                            Err(_) => 0,
                        };
                        ui.add_space(5.0);
                        ui.label(
                            egui::RichText::new(format!("Last updated: {}s ago", last_updated))
                                .size(12.0)
                                .color(egui::Color32::GRAY),
                        );
                    });
                    ui.add_space(20.0);
    
                    // Begin advanced section.
                    CollapsingHeader::new("Show advanced features")
                        .default_open(false)
                        .show(ui, |ui| {
                            ui.group(|ui| {
                                ui.heading("Send Stable Message");
                                ui.add_space(8.0);
                                ui.label("Send this message to your counterparty");
                                ui.add(egui::TextEdit::singleline(&mut self.stable_message)
                                    .hint_text("Enter message..."));
                                if ui.button("Send Message").clicked() {
                                    self.send_stable_message();
                                }
                            });
                            if ui.button("Close Channel").clicked() {
                                self.close_active_channel();
                            }
                            ui.group(|ui| {
                                ui.heading("On-chain Send");
                                ui.horizontal(|ui| {
                                    ui.label("On-chain Balance:");
                                    ui.monospace(format!("{:.8} BTC", self.onchain_balance_btc));
                                    ui.monospace(format!("(${:.2})", self.onchain_balance_usd));
                                });
                            
                                ui.add_space(8.0);
                                ui.horizontal(|ui| {
                                    ui.label("Address:");
                                    ui.text_edit_singleline(&mut self.on_chain_address);
                                });
                                ui.horizontal(|ui| {
                                    ui.label("Amount (sats):");
                                    ui.text_edit_singleline(&mut self.on_chain_amount);
                                });
                                if ui.button("Send On-chain").clicked() {
                                    if let Ok(amount_sat) = self.on_chain_amount.parse::<u64>() {
                                        match ldk_node::bitcoin::Address::from_str(&self.on_chain_address) {
                                            Ok(addr) => match addr.require_network(ldk_node::bitcoin::Network::Signet) {
                                                Ok(valid_addr) => match self.node.onchain_payment().send_to_address(&valid_addr, amount_sat, None) {
                                                    Ok(txid) => {
                                                        self.status_message = format!("On-chain TX sent: {}", txid);
                                                        self.update_balances();
                                                    }
                                                    Err(e) => {
                                                        self.status_message = format!("On-chain TX failed: {}", e);
                                                    }
                                                },
                                                Err(_) => {
                                                    self.status_message = "Invalid address for this network".to_string();
                                                }
                                            },
                                            Err(_) => {
                                                self.status_message = "Invalid address format".to_string();
                                            }
                                        }
                                    } else {
                                        self.status_message = "Invalid amount".to_string();
                                    }
                                }
                            });                            
                            
                            ui.add_space(20.0);
    
=======

                    CollapsingHeader::new("Advanced Features")
                        .default_open(false)
                        .show(ui, |ui| {
                            ui.add_space(10.0);

>>>>>>> 9d110c5c
                            ui.group(|ui| {
                                ui.heading("Withdraw On-chain");
                                ui.horizontal(|ui| {
                                    ui.label("On-chain Balance:");
                                    if let Ok(sc) = self.stable_channel.lock() {
                                        ui.monospace(format!("{:.8} BTC", sc.onchain_btc.to_btc()));
                                        ui.monospace(format!("(${:.2})", sc.onchain_usd.0));
                                    } else {
                                        ui.label("Error: could not lock stable_channel");
                                    }
                                });

                                ui.add_space(8.0);
                                ui.horizontal(|ui| {
                                    ui.label("Address:");
                                    ui.text_edit_singleline(&mut self.on_chain_address);
                                });

                                if ui.button("Withdraw all to address").clicked() {
                                    match ldk_node::bitcoin::Address::from_str(&self.on_chain_address) {
                                        Ok(addr) => match addr.require_network(ldk_node::bitcoin::Network::Bitcoin) {
                                            Ok(valid_addr) => match self.node.onchain_payment().send_all_to_address(&valid_addr, false, None) {
                                                Ok(txid) => {
                                                    self.status_message = format!("On-chain TX sent: {}", txid);
                                                    self.update_balances();
                                                }
                                                Err(e) => {
                                                    self.status_message = format!("On-chain TX failed: {}", e);
                                                }
                                            },
                                            Err(_) => {
                                                self.status_message = "Invalid address for this network".to_string();
                                            }
                                        },
                                        Err(_) => {
                                            self.status_message = "Invalid address format".to_string();
                                        }
                                    }
                                }

                                if !self.status_message.is_empty() {
                                    ui.add_space(8.0);
                                    ui.label(self.status_message.clone());
                                }
                            });
                        });

                        ui.add_space(30.0);
                });
            });
        }

        fn show_main_screen(&mut self, ctx: &egui::Context) {
            egui::CentralPanel::default().show(ctx, |ui| {
                egui::ScrollArea::vertical().show(ui, |ui| {
                    ui.vertical_centered(|ui| {
                        ui.horizontal(|ui| {
                            ui.label(
                                RichText::new("Your node ID:")
                                    .strong()
                                    .color(Color32::from_rgb(247, 147, 26))
                            );
                            let nid = self.node.node_id().to_string();
                            ui.monospace(
                                RichText::new(&nid[..8])
                                    .color(Color32::WHITE)
                            );
                        
                            ui.separator();
                        
                            ui.label(
                                RichText::new("Stable channel:")
                                    .strong()
                                    .color(Color32::from_rgb(247, 147, 26))
                            );
                            let cid = self.node
                                .list_channels()
                                .get(0)
                                .map(|ch| ch.channel_id.to_string())
                                .unwrap_or_default();
                            ui.monospace(
                                RichText::new(&cid[..8.min(cid.len())])
                                    .color(Color32::WHITE)
                            );
                        
                            ui.separator();
                        
                            ui.label(
                                RichText::new("Stable status:")
                                    .strong()
                                    .color(Color32::from_rgb(247, 147, 26))
                            );
                            let dot_size = 12.0;
                            let (rect, _) = ui.allocate_exact_size(Vec2::splat(dot_size), Sense::hover());
                            ui.painter()
                                .circle_filled(rect.center(), dot_size * 0.5, Color32::GREEN);
                        });
                        ui.add_space(10.0);
                        ui.add_space(30.0);
        
                        ui.group(|ui| {
                            let sc = self.stable_channel.lock().unwrap();
                        
                            // Select correct stable values
                            let stable_usd = if sc.is_stable_receiver {
                                sc.stable_receiver_usd
                            } else {
                                sc.stable_provider_usd
                            };
                        
                            let pegged_btc = if sc.is_stable_receiver {
                                sc.stable_receiver_btc
                            } else {
                                sc.stable_provider_btc
                            };
                        
                            let pegged_btc_f64 = pegged_btc.to_btc();
                            // let native_btc_f64 = self.onchain_balance_btc;
                            // let total_btc = pegged_btc_f64 + native_btc_f64;

                            // Main heading
                            ui.heading("Stable Balance");
                        
                            ui.add_space(8.0);
                        
                            ui.label(
                                egui::RichText::new(format!("{:.2}", stable_usd))
                                    .size(24.0)
                                    .strong(),
                            );
                        
                            ui.add_space(12.0);
                        
                            // Agreed Peg USD
                            ui.label(
                                egui::RichText::new(format!("Agreed Peg USD: {:.2}", sc.expected_usd))
                                    .size(14.0)
                                    .color(egui::Color32::GRAY),
                            );
                        
                            ui.add_space(8.0);
                        
                            ui.separator();
                        
                            ui.add_space(8.0);
                        
                            // Bitcoin Holdings
                            ui.label(
                                egui::RichText::new("Bitcoin Holdings")
                                    .size(16.0)
                                    .strong(),
                            );
                            ui.add_space(8.0);
                        
                            egui::Grid::new("bitcoin_holdings_grid")
                                .spacing(Vec2::new(10.0, 6.0))
                                .show(ui, |ui| {
                                    ui.label("Pegged Bitcoin (Lightning):");
                                    ui.label(
                                        egui::RichText::new(format!("{}", pegged_btc))
                                        .monospace(),
                                    );
                                    ui.end_row();
                        
                                    ui.label("Native Bitcoin (On-Chain):");
                                    ui.label(
                                        egui::RichText::new("0.00 000 000 BTC")
                                            .monospace(),
                                    );
                                    ui.end_row();
                        
                                    ui.label("Total Bitcoin:");
                                    ui.label(
                                        egui::RichText::new(format!("{}", Bitcoin::from_btc(pegged_btc_f64)))
                                            .monospace()
                                            .strong(),
                                    );
                                    ui.end_row();
                                });
                        });

                        ui.add_space(20.0);

                        // Stability Allocation
                        // ui.group(|ui| {
                        //     ui.add_space(10.0);
                        
                        //     ui.vertical_centered(|ui| {
                        //         ui.heading("Stability Allocation");
                        
                        //         ui.add_space(20.0);
                        
                        //         let mut risk_level = self.stable_channel.lock().unwrap().risk_level;

                        //         ui.add_sized(
                        //             [100.0, 20.0], 
                        //             egui::Slider::new(&mut risk_level, 0..=100)
                        //                 .show_value(false)
                        //         );
                        
                        //         if ui.ctx().input(|i| i.pointer.any_down()) {
                        //             self.stable_channel.lock().unwrap().risk_level = risk_level;
                        //         }
                        
                        //         ui.add_space(10.0);
                        
                        //         ui.label(
                        //             egui::RichText::new(format!(
                        //                 "{}% BTC, {}% USD",
                        //                 risk_level,
                        //                 100 - risk_level
                        //             ))
                        //             .size(16.0)
                        //             .color(egui::Color32::GRAY),
                        //         );
                        
                        //         ui.add_space(20.0);
                        
                        //         if ui.add(
                        //             egui::Button::new(
                        //                 egui::RichText::new("Set Allocation")
                        //                     .size(16.0)
                        //                     .color(egui::Color32::WHITE)
                        //             )
                        //             .min_size(egui::vec2(150.0, 40.0))
                        //             .fill(egui::Color32::from_rgb(247, 147, 26))
                        //             .rounding(6.0)
                        //         ).clicked() {
                        //             // No action needed
                        //         }
                        //         ui.add_space(10.0);

                        //     });
                        // });
                        
                        // ui.add_space(20.0);
        
                        ui.group(|ui| {
                            let sc = self.stable_channel.lock().unwrap();
                            ui.add_space(20.0);
                            ui.heading("Bitcoin Price");
                            ui.label(format!("${:.2}", sc.latest_price));
                            ui.add_space(20.0);
        
                            let last_updated = match SystemTime::now()
                                .duration_since(UNIX_EPOCH + std::time::Duration::from_secs(sc.timestamp as u64))
                            {
                                Ok(duration) => duration.as_secs(),
                                Err(_) => 0,
                            };
                            ui.add_space(5.0);
                            ui.label(
                                egui::RichText::new(format!("Last updated: {}s ago", last_updated))
                                    .size(12.0)
                                    .color(egui::Color32::GRAY),
                            );
                        });
                        ui.add_space(20.0);
        
                        // Begin advanced section.
                        CollapsingHeader::new("Show advanced features")
                            .default_open(false)
                            
                            .show(ui, |ui| {



                                ui.add_space(20.0);
                                if ui.button("Close Stable Channel").clicked() {
                                    self.close_active_channel();
                                }
                                ui.add_space(20.0);

                                ui.group(|ui| {
                                    ui.heading("Withdraw On-chain");
                                    ui.horizontal(|ui| {
                                        ui.label("On-chain Balance:");
                                        ui.monospace(format!("{:.8} BTC", self.onchain_balance_btc));
                                        ui.monospace(format!("(${:.2})", self.onchain_balance_usd));
                                    });
                                
                                    ui.add_space(8.0);
                                    ui.horizontal(|ui| {
                                        ui.label("Address:");
                                        ui.text_edit_singleline(&mut self.on_chain_address);
                                    });
                                
                                    if ui.button("Send On-chain").clicked() {
                                        match ldk_node::bitcoin::Address::from_str(&self.on_chain_address) {
                                            Ok(addr) => match addr.require_network(ldk_node::bitcoin::Network::Bitcoin) {
                                                Ok(valid_addr) => match self.node.onchain_payment().send_all_to_address(&valid_addr, false, None) {
                                                    Ok(txid) => {
                                                        self.status_message = format!("On-chain TX sent: {}", txid);
                                                        self.update_balances();
                                                    }
                                                    Err(e) => {
                                                        self.status_message = format!("On-chain TX failed: {}", e);
                                                    }
                                                },
                                                Err(_) => {
                                                    self.status_message = "Invalid address for this network".to_string();
                                                }
                                            },
                                            Err(_) => {
                                                self.status_message = "Invalid address format".to_string();
                                            }
                                        }
                                    }
                                });
        
                                ui.group(|ui| {
                                    ui.heading("Lightning Channels");
                                    ui.add_space(5.0);
                                    let channels = self.node.list_channels();
                                    if channels.is_empty() {
                                        ui.label("No channels found.");
                                    } else {
                                        for ch in channels {
                                            ui.label(format!(
                                                "Channel: {} – {} sats",
                                                ch.channel_id,
                                                ch.channel_value_sats
                                            ));
                                        }
                                    }
                                });
                                ui.add_space(20.0);
        
                                if !self.status_message.is_empty() {
                                    ui.label(self.status_message.clone());
                                    ui.add_space(10.0);
                                }
        
                                // ui.group(|ui| {
                                //     ui.label("Generate Invoice");
                                //     ui.horizontal(|ui| {
                                //         ui.label("Amount (sats):");
                                //         ui.text_edit_singleline(&mut self.invoice_amount);
                                //         if ui.button("Get Invoice").clicked() {
                                //             self.generate_invoice();
                                //         }
                                //     });
                                //     if !self.invoice_result.is_empty() {
                                //         ui.text_edit_multiline(&mut self.invoice_result);
                                //         if ui.button("Copy").clicked() {
                                //             ui.output_mut(|o| {
                                //                 o.copied_text = self.invoice_result.clone();
                                //             });
                                //         }
                                //     }
                                // });
        
                                // ui.group(|ui| {
                                //     ui.label("Pay Invoice");
                                //     ui.text_edit_multiline(&mut self.invoice_to_pay);
                                //     if ui.button("Pay Invoice").clicked() {
                                //         self.pay_invoice();
                                //     }
                                // });
        
                                // if ui.button("Create New Channel").clicked() {
                                //     self.show_onboarding = true;
                                // }
                                // if ui.button("Get On-chain Address").clicked() {
                                //     self.get_address();
                                // }
                                if ui.button("View Logs").clicked() {
                                    self.show_log_window = true;
                                }
                            });
                    }); // end vertical_centered
                }); // end ScrollArea
            }); // end CentralPanel
        }
        
        fn show_log_window_if_open(&mut self, ctx: &egui::Context) {
            if !self.show_log_window {
                return;
            }
        
            if self.log_last_read.elapsed() > Duration::from_millis(500) {
                self.log_contents = std::fs::read_to_string(&self.audit_log_path)
                    .unwrap_or_else(|_| "Log file not found.".to_string());
                self.log_last_read = std::time::Instant::now();
            }
        
            egui::Window::new("Audit Log")
                .resizable(true)
                .vscroll(true)
                .open(&mut self.show_log_window)
                .show(ctx, |ui| {
                    egui::ScrollArea::vertical().show(ui, |ui| {
                        ui.add(
                            egui::TextEdit::multiline(&mut self.log_contents)
                                .font(egui::TextStyle::Monospace)
                                .code_editor()
                                .desired_rows(20)
                                .lock_focus(true)
                                .desired_width(f32::INFINITY)
                                .interactive(false),
                        );
                    });
                });
<<<<<<< HEAD
            });
    }

    fn send_stable_message(&mut self) {
        let amt = 1; 
        let custom_str = self.stable_message.clone();
        let custom_tlv = ldk_node::CustomTlvRecord {
            type_num: 13377331,
            value: custom_str.as_bytes().to_vec(),
        };

        let mut sc = self.stable_channel.lock().unwrap();
        match self.node.spontaneous_payment().send_with_custom_tlvs(
            amt,
            sc.counterparty,
            None,
            vec![custom_tlv],
        ) {
            Ok(_payment_id) => {
                sc.payment_made = true;
                self.status_message = format!("Sent stable message: {}", self.stable_message);
            }
            Err(e) => {
                self.status_message = format!("Failed to send stable message: {}", e);
            }
        }
    }

    fn confirm_allocation_change(&mut self, btc_pct: f64, usd_pct: f64) {
        let mut sc = self.stable_channel.lock().unwrap();
        let allocation = json!({
            "channel_id": sc.channel_id.to_string(),
            "btc_percentage": btc_pct,
            "usd_percentage": usd_pct,
        });

        let custom_tlv = ldk_node::CustomTlvRecord {
            type_num: 13377331,
            value: allocation.to_string().as_bytes().to_vec(),
        };

        match self.node.spontaneous_payment().send_with_custom_tlvs(
            1, // 1 msat
            sc.counterparty,
            None,
            vec![custom_tlv],
        ) {
            Ok(_payment_id) => {
                self.status_message = "Allocation update sent.".to_string();
            }
            Err(e) => {
                self.status_message = format!("Failed to send allocation update: {e}");
            }
        }
    }

    fn show_allocation_confirmation_popup(&mut self, ctx: &egui::Context, btc_pct: u8) {
        let usd_pct = 100 - btc_pct;
        egui::Window::new("Confirm Allocation Change")
            .collapsible(false)
            .resizable(false)
            .show(ctx, |ui| {
                ui.label(format!(
                    "Are you sure you want to change your allocation to {}% BTC and {}% USD?",
                    btc_pct, usd_pct
                ));

                ui.horizontal(|ui| {
                    if ui.button("Cancel").clicked() {
                        self.status_message = "Allocation update cancelled.".to_string();
                        self.show_advanced = false; // hide popup
                    }
                    if ui.button("Confirm").clicked() {
                        self.confirm_allocation_change(btc_pct as f64, usd_pct as f64);
                        self.show_advanced = false; // hide popup
                    }
                });
            });
    }

}    
=======
        }
>>>>>>> 9d110c5c

        // fn show_onchain_send_section(&mut self, ui: &mut egui::Ui) {
        //     ui.group(|ui| {
        //         ui.label("On-chain Send");
        //         ui.horizontal(|ui| {
        //             ui.label("Address:");
        //             ui.text_edit_singleline(&mut self.on_chain_address);
        //         });
        //         ui.horizontal(|ui| {
        //             ui.label("Amount (sats):");
        //             ui.text_edit_singleline(&mut self.on_chain_amount);
        //         });

        //         if ui.button("Send On-chain").clicked() {
        //             self.send_onchain();
        //         }
        //     });
        // }

        // pub fn send_onchain(&mut self) -> bool {
        //     if let Ok(amount) = self.on_chain_amount.parse::<u64>() {
        //         match Address::from_str(&self.on_chain_address) {
        //             Ok(addr) => match addr.require_network(Network::Bitcoin) {
        //                 Ok(valid_addr) => match self.node.onchain_payment().send_to_address(&valid_addr, amount, None) {
        //                     Ok(txid) => {
        //                         self.status_message = format!("Transaction sent: {}", txid);
        //                         audit_event("ONCHAIN_SEND_SUCCESS", json!({"txid": format!("{}", txid), "amount_sat": amount}));
        //                         self.update_balances();
        //                         true
        //                     }
        //                     Err(e) => {
        //                         self.status_message = format!("Transaction error: {}", e);
        //                         audit_event("ONCHAIN_SEND_FAILED", json!({"amount_sat": amount, "error": format!("{}", e)}));
        //                         false
        //                     }
        //                 },
        //                 Err(_) => {
        //                     self.status_message = "Invalid address for this network".to_string();
        //                     audit_event("ONCHAIN_ADDRESS_INVALID_NET", json!({"address": self.on_chain_address}));
        //                     false
        //                 }
        //             },
        //             Err(_) => {
        //                 self.status_message = "Invalid address".to_string();
        //                 audit_event("ONCHAIN_ADDRESS_INVALID", json!({"address": self.on_chain_address}));
        //                 false
        //             }
        //         }
        //     } else {
        //         self.status_message = "Invalid amount".to_string();
        //         audit_event("ONCHAIN_AMOUNT_INVALID", json!({"raw_input": self.on_chain_amount}));
        //         false
        //     }
        // }
        
    }    

    impl App for UserApp {
        fn update(&mut self, ctx: &egui::Context, _frame: &mut Frame) { 
            self.process_events();

            self.show_onboarding = self.node.list_channels().is_empty() && !self.waiting_for_payment;

            self.start_background_if_needed();

<<<<<<< HEAD
        if self.show_advanced {
            let risk_level = self.stable_channel.lock().unwrap().risk_level;
            self.show_allocation_confirmation_popup(ctx, risk_level.try_into().unwrap());
        }

        ctx.request_repaint_after(Duration::from_millis(100));
    }
}

pub fn run() {
    println!("Starting User Interface...");
    let native_options = eframe::NativeOptions {
        viewport: eframe::egui::ViewportBuilder::default()
            .with_inner_size([460.0, 700.0]),
        ..Default::default()
    };
=======
            if self.waiting_for_payment {
                self.show_waiting_for_payment_screen(ctx);
            } else if self.show_onboarding {
                self.show_onboarding_screen(ctx);
            } else {
                self.show_main_screen(ctx);
            }
            self.show_log_window_if_open(ctx);
>>>>>>> 9d110c5c

            ctx.request_repaint_after(Duration::from_millis(100));
        }
    }

    pub fn run() {
        println!("Starting User Interface...");
        let native_options = eframe::NativeOptions {
            viewport: eframe::egui::ViewportBuilder::default()
                .with_inner_size([460.0, 700.0]),
            ..Default::default()
        };

        let app_result = UserApp::new();
        match app_result {
            Ok(app) => {
                eframe::run_native(
                    "Stable Channels",
                    native_options,
                    Box::new(|_| Ok(Box::new(app))),
                ).unwrap();
            }
            Err(e) => {
                eprintln!("Failed to initialize app: {}", e);
                std::process::exit(1);
            }
        }
    }
<|MERGE_RESOLUTION|>--- conflicted
+++ resolved
@@ -1,4 +1,3 @@
-<<<<<<< HEAD
 use eframe::{egui, App, Frame};
 use ldk_node::bitcoin::Network;
 use ldk_node::lightning_invoice::Bolt11Invoice;
@@ -109,88 +108,17 @@
         set_audit_log_path(&audit_log_path);
 
         let mut builder = Builder::new();
-=======
-    use eframe::{egui, App, Frame};
-    use ldk_node::bitcoin::Network;
-    use ldk_node::lightning_invoice::Bolt11Invoice;
-    use ldk_node::{Builder, Event, Node};
-    use ldk_node::{
-        bitcoin::secp256k1::PublicKey,
-        lightning::ln::msgs::SocketAddress,
-    };
-
-    use std::str::FromStr;
-    use std::sync::{Arc, Mutex};
-    use std::time::{Duration, SystemTime, UNIX_EPOCH};
-    use image::{GrayImage, Luma};
-    use qrcode::{QrCode, Color};
-    use egui::{CollapsingHeader, Color32, CursorIcon, OpenUrl, RichText, Sense, TextureOptions, Vec2};
-    use serde_json::json;
-
-    use crate::audit::*;
-    use crate::stable::update_balances;
-    use crate::types::*;
-    use crate::price_feeds::{get_cached_price, get_latest_price};
-    use crate::stable;
-    use std::path::PathBuf;
-    use dirs::data_dir;
-
-    const DEFAULT_NETWORK: &str = "bitcoin";
-
-    // Data will be placed at "current-directory/data/user"
-    const USER_NODE_ALIAS: &str = "user";
-    const USER_PORT: u16 = 9736;
-
-    // Populate the below two parameters to run locally
-    const DEFAULT_LSP_PUBKEY: &str = "02effe2d4284e8324e4f64bea853f0569c98a3c734e6b12f11afce28aa996fe9e9";
-    const DEFAULT_GATEWAY_PUBKEY: &str = "033b5445cd81840dcbe4dc9d2c8a043f120481506d28ac1fc9a512ddcc0dbbb49e";
-
-    const DEFAULT_LSP_ADDRESS: &str = "54.210.112.22:9737";
-    const DEFAULT_GATEWAY_ADDRESS: &str = "127.0.0.1:9735";
-    const EXPECTED_USD: f64 = 100.0;
-    const DEFAULT_CHAIN_SOURCE_URL: &str = "https://blockstream.info/api/";
-
-    fn user_data_dir() -> PathBuf {
-        data_dir()
-            .expect("Could not determine user data dir")
-            .join("StableChannels")
-            .join("user")
-    }
-
-    pub struct UserApp {
-        pub node: Arc<Node>,
-        pub status_message: String,
-        pub btc_price: f64,
-        show_onboarding: bool,
-        qr_texture: Option<egui::TextureHandle>,
-        waiting_for_payment: bool,
-        stable_channel: Arc<Mutex<StableChannel>>,
-        background_started: bool,
-        audit_log_path: String,
-        show_log_window: bool,
-        log_contents: String,
-        log_last_read: std::time::Instant,
->>>>>>> 9d110c5c
         
-        // UI fields
-        pub invoice_amount: String,
-        pub invoice_result: String,
-        pub invoice_to_pay: String,
-        pub on_chain_address: String,
-        pub on_chain_amount: String,
-        pub show_advanced: bool, 
-
-
-        // Balance fields
-        pub lightning_balance_btc: f64,
-        pub onchain_balance_btc: f64,
-        pub lightning_balance_usd: f64,
-        pub onchain_balance_usd: f64,
-        pub total_balance_btc: f64,
-        pub total_balance_usd: f64,
-    }
-
-<<<<<<< HEAD
+        let network = match DEFAULT_NETWORK.to_lowercase().as_str() {
+            "signet" => Network::Signet,
+            "testnet" => Network::Testnet,
+            "bitcoin" => Network::Bitcoin,
+            _ => {
+                println!("Warning: Unknown network in config, defaulting to Signet");
+                Network::Bitcoin
+            }
+        };
+
         println!("[Init] Setting network to: {:?}", network);
         builder.set_network(network);
 
@@ -221,82 +149,24 @@
             let socket_addr = SocketAddress::from_str(DEFAULT_GATEWAY_ADDRESS).unwrap();
             if let Err(e) = node.connect(pubkey, socket_addr, true) {
                 println!("Failed to connect to Gateway node: {}", e);
-=======
-    impl UserApp {
-        pub fn new() -> Result<Self, String> {
-            println!("Initializing user node...");
-
-            // for testing: const USER_DATA_DIR: &str = "data/user";
-            let data_dir = user_data_dir();
-            
-            let lsp_pubkey = PublicKey::from_str(DEFAULT_LSP_PUBKEY)
-                .map_err(|e| format!("Invalid LSP pubkey: {}", e))?;
-
-            let audit_log_path = data_dir.join("audit_log.txt").to_string_lossy().into_owned();
-            set_audit_log_path(&audit_log_path);
-
-            let mut builder = Builder::new();
-            
-            let network = match DEFAULT_NETWORK.to_lowercase().as_str() {
-                "signet" => Network::Signet,
-                "testnet" => Network::Testnet,
-                "bitcoin" => Network::Bitcoin,
-                _ => {
-                    println!("Warning: Unknown network in config, defaulting to Signet");
-                    Network::Bitcoin
-                }
-            };
-
-            println!("[Init] Setting network to: {:?}", network);
-            builder.set_network(network);
-
-            builder.set_chain_source_esplora(DEFAULT_CHAIN_SOURCE_URL.to_string(), None);
-            builder.set_storage_dir_path(data_dir.to_string_lossy().into_owned());
-            builder.set_listening_addresses(vec![format!("127.0.0.1:{}", USER_PORT).parse().unwrap()]).unwrap();
-            let _ = builder.set_node_alias(USER_NODE_ALIAS.to_string());
-
-            // Let's set up our LSP
-            builder.set_liquidity_source_lsps2(
-                lsp_pubkey,
-                SocketAddress::from_str(DEFAULT_LSP_ADDRESS).unwrap(),
-                None,
-            );
-            builder.set_liquidity_source_lsps1(
-                lsp_pubkey,
-                SocketAddress::from_str(DEFAULT_LSP_ADDRESS).unwrap(),
-                None,
-            );
-
-            let node = Arc::new(builder.build().expect("Failed to build node"));
-            node.start().expect("Failed to start node");
-
-            println!("User node started: {}", node.node_id());
-
-            // We try to connect to the "GATEWAY NODE" ... a well-connected Lightning node
-            if let Ok(pubkey) = PublicKey::from_str(DEFAULT_GATEWAY_PUBKEY) {
-                let socket_addr = SocketAddress::from_str(DEFAULT_GATEWAY_ADDRESS).unwrap();
-                if let Err(e) = node.connect(pubkey, socket_addr, true) {
-                    println!("Failed to connect to Gateway node: {}", e);
-                }
->>>>>>> 9d110c5c
-            }
-            
-            // And the LSP
-            if let Ok(pubkey) = PublicKey::from_str(DEFAULT_LSP_PUBKEY) {
-                let socket_addr = SocketAddress::from_str(DEFAULT_LSP_ADDRESS).unwrap();
-                if let Err(e) = node.connect(pubkey, socket_addr, true) {
-                    println!("Failed to connect to LSP node: {}", e);
-                }
-            }
-
-            let mut btc_price = crate::price_feeds::get_cached_price();
-            if btc_price <= 0.0 {
-                if let Ok(price) = get_latest_price(&ureq::Agent::new()) {
-                    btc_price = price;
-                }
-            }
-
-<<<<<<< HEAD
+            }
+        }
+        
+        // And the LSP
+        if let Ok(pubkey) = PublicKey::from_str(DEFAULT_LSP_PUBKEY) {
+            let socket_addr = SocketAddress::from_str(DEFAULT_LSP_ADDRESS).unwrap();
+            if let Err(e) = node.connect(pubkey, socket_addr, true) {
+                println!("Failed to connect to LSP node: {}", e);
+            }
+        }
+
+        let mut btc_price = crate::price_feeds::get_cached_price();
+        if btc_price <= 0.0 {
+            if let Ok(price) = get_latest_price(&ureq::Agent::new()) {
+                btc_price = price;
+            }
+        }
+
         let sc_init = StableChannel {
             channel_id: ldk_node::lightning::ln::types::ChannelId::from_bytes([0; 32]),
             counterparty: lsp_pubkey,
@@ -367,88 +237,27 @@
                     .as_secs()
                     .try_into()
                     .unwrap_or(0)
-=======
-            let sc_init = StableChannel {
-                channel_id: ldk_node::lightning::ln::types::ChannelId::from_bytes([0; 32]),
-                counterparty: lsp_pubkey,
-                is_stable_receiver: true,
-                expected_usd: USD::from_f64(EXPECTED_USD),
-                expected_btc: Bitcoin::from_usd(USD::from_f64(EXPECTED_USD), btc_price),
-                stable_receiver_btc: Bitcoin::default(),
-                stable_receiver_usd: USD::default(),
-                stable_provider_btc: Bitcoin::default(),
-                stable_provider_usd: USD::default(),
-                latest_price: btc_price,
-                risk_level: 0,
-                payment_made: false,
-                timestamp: 0,
-                formatted_datetime: "2021-06-01 12:00:00".to_string(),
-                sc_dir: "/".to_string(),
-                prices: String::new(),
-                onchain_btc: Bitcoin::from_sats(0),
-                onchain_usd: USD(0.0),
-            };
-            let stable_channel = Arc::new(Mutex::new(sc_init));
-
-            let show_onboarding = node.list_channels().is_empty();
-
-            let app = Self {
-                node: Arc::clone(&node),
-                status_message: String::new(),
-                invoice_result: String::new(),
-                show_onboarding,
-                qr_texture: None,
-                waiting_for_payment: false,
-                stable_channel: Arc::clone(&stable_channel),
-                background_started: false,
-                btc_price,
-                invoice_amount: "0".to_string(),        
-                invoice_to_pay: String::new(),
-                on_chain_address: String::new(),
-                on_chain_amount: "0".to_string(),  
-                lightning_balance_btc: 0.0,
-                onchain_balance_btc: 0.0,
-                lightning_balance_usd: 0.0,
-                onchain_balance_usd: 0.0,
-                total_balance_btc: 0.0,
-                total_balance_usd: 0.0,
-                show_log_window: false,
-                log_contents: String::new(),
-                log_last_read: std::time::Instant::now(),
-                audit_log_path,
-                show_advanced: false,
-            };
-
-            {
-                let mut sc = app.stable_channel.lock().unwrap();
-                stable::check_stability(&app.node, &mut sc, btc_price);
-                update_balances(&app.node, &mut sc);
->>>>>>> 9d110c5c
-            }
-
-            let node_arc = Arc::clone(&app.node);
-            let sc_arc = Arc::clone(&app.stable_channel);
-
-<<<<<<< HEAD
+            }
+
+            loop {
+                let price = match get_latest_price(&ureq::Agent::new()) {
+                    Ok(p) if p > 0.0 => p,
+                    _ => crate::price_feeds::get_cached_price()
+                };
+
                 if price > 0.0 && !node_arc.list_channels().is_empty() {
                     if let Ok(mut sc) = sc_arc.lock() {
                         stable::check_stability_node(&*node_arc, &mut sc, price);
                         update_balances_node(&*node_arc, &mut sc);
-=======
-            std::thread::spawn(move || {
-                use std::{thread::sleep, time::{Duration, SystemTime, UNIX_EPOCH}};
->>>>>>> 9d110c5c
-
-                fn current_unix_time() -> i64 {
-                    SystemTime::now()
-                        .duration_since(UNIX_EPOCH)
-                        .unwrap()
-                        .as_secs()
-                        .try_into()
-                        .unwrap_or(0)
-                }
-
-<<<<<<< HEAD
+
+                        sc.latest_price = price;
+                        sc.timestamp = current_unix_time();
+                    }
+                }
+                sleep(Duration::from_secs(30));
+            }
+        });
+
         Ok(app)
     }
   
@@ -473,265 +282,202 @@
                     if let Ok(mut sc) = sc_arc.lock() {
                         crate::stable::check_stability_node(&*node_arc, &mut sc, price);
                         crate::stable::update_balances_node(&*node_arc, &mut sc);
-=======
-                loop {
-                    let price = match get_latest_price(&ureq::Agent::new()) {
-                        Ok(p) if p > 0.0 => p,
-                        _ => crate::price_feeds::get_cached_price()
-                    };
-
-                    if price > 0.0 {
-                        if let Ok(mut sc) = sc_arc.lock() {
-                            stable::check_stability(&*node_arc, &mut sc, price);
-                            update_balances(&*node_arc, &mut sc);
-
-                            sc.latest_price = price;
-                            sc.timestamp = current_unix_time();
-                        }
->>>>>>> 9d110c5c
                     }
-                    sleep(Duration::from_secs(30));
-                }
-            });
-
-            Ok(app)
-        }
-        // fn get_app_data_dir(component: &str) -> PathBuf {
-        //     let mut path = dirs::data_local_dir()
-        //         .unwrap_or_else(|| PathBuf::from("./data"))
-        //         .join("com.stablechannels");
-            
-        //     if !component.is_empty() {
-        //         path = path.join(component);
-        //     }
-            
-        //     // Ensure the directory exists
-        //     std::fs::create_dir_all(&path).unwrap_or_else(|e| {
-        //         eprintln!("Warning: Failed to create data directory: {}", e);
-        //     });
-            
-        //     path
-        // }
-    
-        fn start_background_if_needed(&mut self) {
-            if self.background_started {
-                return;
-            }
-
-            let node_arc = Arc::clone(&self.node);
-            let sc_arc = Arc::clone(&self.stable_channel);
-
-            std::thread::spawn(move || {
-                loop {
-                    // Always try to get the latest price first
-                    let price = match crate::price_feeds::get_latest_price(&ureq::Agent::new()) {
-                        Ok(p) if p > 0.0 => p,
-                        _ => crate::price_feeds::get_cached_price()
-                    };
-
-                    // Only proceed if we have a valid price and active channels
-                    if price > 0.0 && !node_arc.list_channels().is_empty() {
-                        if let Ok(mut sc) = sc_arc.lock() {
-                            crate::stable::check_stability(&*node_arc, &mut sc, price);
-                            crate::stable::update_balances(&*node_arc, &mut sc);
-                        }
-                    }
-
-                    // Sleep between checks, but be ready to interrupt if needed
-                    std::thread::sleep(Duration::from_secs(30));
-                }
-            });
-
-            self.background_started = true;
-        }
-
-        fn get_jit_invoice(&mut self, ctx: &egui::Context) {
-            let latest_price = {
-                let sc = self.stable_channel.lock().unwrap();
-                sc.latest_price
-            };
-            let description = ldk_node::lightning_invoice::Bolt11InvoiceDescription::Direct(
-                ldk_node::lightning_invoice::Description::new(
-                    "Stable Channel JIT payment".to_string(),
-                )
-                .unwrap(),
-            );
-            let result = self.node.bolt11_payment().receive_via_jit_channel(
-                USD::to_msats(USD::from_f64(EXPECTED_USD), latest_price),
-                &description,
-                3600,
-                Some(10_000_000),
-            );
-
-            audit_event("JIT_INVOICE_ATTEMPT", json!({
-                "expected_usd": EXPECTED_USD,
-                "btc_price": latest_price
-            }));
-
-            match result {
-                Ok(invoice) => {
-                    self.invoice_result = invoice.to_string();
-                    audit_event("JIT_INVOICE_GENERATED", json!({
-                        "invoice": self.invoice_result,
-                        "amount_msats": USD::to_msats(USD::from_f64(EXPECTED_USD), latest_price)
-                    }));
-                    let code = QrCode::new(&self.invoice_result).unwrap();
-                    let bits = code.to_colors();
-                    let width = code.width();
-                    let scale = 4;
-                    let mut imgbuf =
-                        GrayImage::new((width * scale) as u32, (width * scale) as u32);
-                    for y in 0..width {
-                        for x in 0..width {
-                            let color = if bits[y * width + x] == Color::Dark {
-                                0
-                            } else {
-                                255
-                            };
-                            for dy in 0..scale {
-                                for dx in 0..scale {
-                                    imgbuf.put_pixel(
-                                        (x * scale + dx) as u32,
-                                        (y * scale + dy) as u32,
-                                        Luma([color]),
-                                    );
-                                }
+                }
+
+                // Sleep between checks, but be ready to interrupt if needed
+                std::thread::sleep(Duration::from_secs(30));
+            }
+        });
+
+        self.background_started = true;
+    }
+
+    fn get_jit_invoice(&mut self, ctx: &egui::Context) {
+        let latest_price = {
+            let sc = self.stable_channel.lock().unwrap();
+            sc.latest_price
+        };
+        let description = ldk_node::lightning_invoice::Bolt11InvoiceDescription::Direct(
+            ldk_node::lightning_invoice::Description::new(
+                "Stable Channel JIT payment".to_string(),
+            )
+            .unwrap(),
+        );
+        let result = self.node.bolt11_payment().receive_via_jit_channel(
+            USD::to_msats(USD::from_f64(EXPECTED_USD), latest_price),
+            &description,
+            3600,
+            Some(10_000_000),
+        );
+
+        audit_event("JIT_INVOICE_ATTEMPT", json!({
+            "expected_usd": EXPECTED_USD,
+            "btc_price": latest_price
+        }));
+
+        match result {
+            Ok(invoice) => {
+                self.invoice_result = invoice.to_string();
+                audit_event("JIT_INVOICE_GENERATED", json!({
+                    "invoice": self.invoice_result,
+                    "amount_msats": USD::to_msats(USD::from_f64(EXPECTED_USD), latest_price)
+                }));
+                let code = QrCode::new(&self.invoice_result).unwrap();
+                let bits = code.to_colors();
+                let width = code.width();
+                let scale = 4;
+                let mut imgbuf =
+                    GrayImage::new((width * scale) as u32, (width * scale) as u32);
+                for y in 0..width {
+                    for x in 0..width {
+                        let color = if bits[y * width + x] == Color::Dark {
+                            0
+                        } else {
+                            255
+                        };
+                        for dy in 0..scale {
+                            for dx in 0..scale {
+                                imgbuf.put_pixel(
+                                    (x * scale + dx) as u32,
+                                    (y * scale + dy) as u32,
+                                    Luma([color]),
+                                );
                             }
                         }
                     }
-                    let (w, h) = (imgbuf.width() as usize, imgbuf.height() as usize);
-                    let mut rgba = Vec::with_capacity(w * h * 4);
-                    for p in imgbuf.pixels() {
-                        let lum = p[0];
-                        rgba.extend_from_slice(&[lum, lum, lum, 255]);
-                    }
-                    let tex = ctx.load_texture(
-                        "qr_code",
-                        egui::ColorImage::from_rgba_unmultiplied([w, h], &rgba),
-                        TextureOptions::LINEAR,
-                    );
-                    self.qr_texture = Some(tex);
-                    self.status_message =
-                        "Invoice generated. Pay it to create a JIT channel.".to_string();
-                    self.waiting_for_payment = true;
-                }
-                Err(e) => {
-                    audit_event("JIT_INVOICE_FAILED", json!({
-                        "error": format!("{e}")
+                }
+                let (w, h) = (imgbuf.width() as usize, imgbuf.height() as usize);
+                let mut rgba = Vec::with_capacity(w * h * 4);
+                for p in imgbuf.pixels() {
+                    let lum = p[0];
+                    rgba.extend_from_slice(&[lum, lum, lum, 255]);
+                }
+                let tex = ctx.load_texture(
+                    "qr_code",
+                    egui::ColorImage::from_rgba_unmultiplied([w, h], &rgba),
+                    TextureOptions::LINEAR,
+                );
+                self.qr_texture = Some(tex);
+                self.status_message =
+                    "Invoice generated. Pay it to create a JIT channel.".to_string();
+                self.waiting_for_payment = true;
+            }
+            Err(e) => {
+                audit_event("JIT_INVOICE_FAILED", json!({
+                    "error": format!("{e}")
+                }));
+                self.invoice_result = format!("Error: {e:?}");
+                self.status_message = format!("Failed to generate invoice: {}", e);
+            }
+        }
+    }
+
+    pub fn generate_invoice(&mut self) -> bool {
+        if let Ok(amount) = self.invoice_amount.parse::<u64>() {
+            let msats = amount * 1000;
+            match self.node.bolt11_payment().receive(
+                msats,
+                &ldk_node::lightning_invoice::Bolt11InvoiceDescription::Direct(
+                    ldk_node::lightning_invoice::Description::new("Invoice".to_string()).unwrap()
+                ),
+                3600,
+            ) {
+                Ok(invoice) => {
+                    self.invoice_result = invoice.to_string();
+                    self.status_message = "Invoice generated".to_string();
+                    audit_event("INVOICE_GENERATED", json!({
+                        "amount_msats": msats,
+                        "invoice": self.invoice_result
                     }));
-                    self.invoice_result = format!("Error: {e:?}");
-                    self.status_message = format!("Failed to generate invoice: {}", e);
-                }
-            }
-        }
-
-        pub fn generate_invoice(&mut self) -> bool {
-            if let Ok(amount) = self.invoice_amount.parse::<u64>() {
-                let msats = amount * 1000;
-                match self.node.bolt11_payment().receive(
-                    msats,
-                    &ldk_node::lightning_invoice::Bolt11InvoiceDescription::Direct(
-                        ldk_node::lightning_invoice::Description::new("Invoice".to_string()).unwrap()
-                    ),
-                    3600,
-                ) {
-                    Ok(invoice) => {
-                        self.invoice_result = invoice.to_string();
-                        self.status_message = "Invoice generated".to_string();
-                        audit_event("INVOICE_GENERATED", json!({
-                            "amount_msats": msats,
-                            "invoice": self.invoice_result
-                        }));
-                        true
-                    },
-                    Err(e) => {
-                        self.status_message = format!("Error: {}", e);
-                        audit_event("INVOICE_GENERATION_FAILED", json!({
-                            "amount_msats": msats,
-                            "error": format!("{e}")
-                        }));
-                        false
-                    }
-                }
-            } else {
-                self.status_message = "Invalid amount".to_string();
-                audit_event("INVOICE_INPUT_INVALID", json!({
-                    "raw_input": self.invoice_amount
-                }));
-                false
-            }
-        }
-
-        pub fn pay_invoice(&mut self) -> bool {
-            match Bolt11Invoice::from_str(&self.invoice_to_pay) {
-                Ok(invoice) => {
-                    match self.node.bolt11_payment().send(&invoice, None) {
-                        Ok(payment_id) => {
-                            self.status_message = format!("Payment sent, ID: {}", payment_id);
-                            self.invoice_to_pay.clear();
-                            self.update_balances();
-                            true
-                        },
-                        Err(e) => {
-                            self.status_message = format!("Payment error: {}", e);
-                            false
-                        }
-                    }
-                },
-                Err(e) => {
-                    self.status_message = format!("Invalid invoice: {}", e);
-                    false
-                }
-            }
-        }
-
-        // TODO: check
-        pub fn update_balances(&mut self) {
-            let current_price = get_cached_price();
-            if current_price > 0.0 {
-                self.btc_price = current_price;
-            }
-            
-            let balances = self.node.list_balances();
-            
-            self.lightning_balance_btc = balances.total_lightning_balance_sats as f64 / 100_000_000.0;
-            self.onchain_balance_btc = balances.total_onchain_balance_sats as f64 / 100_000_000.0;
-            
-            // Calculate USD values
-            self.lightning_balance_usd = self.lightning_balance_btc * self.btc_price;
-            self.onchain_balance_usd = self.onchain_balance_btc * self.btc_price;
-            
-            self.total_balance_btc = self.lightning_balance_btc + self.onchain_balance_btc;
-            self.total_balance_usd = self.lightning_balance_usd + self.onchain_balance_usd;
-        }
-        
-        fn close_active_channel(&mut self) {
-            let channels = self.node.list_channels();
-            if let Some(ch) = channels.first() {
-                match self.node.close_channel(&ch.user_channel_id, ch.counterparty_node_id) {
-                    Ok(_)  => self.status_message = format!("Closing channel {}", ch.channel_id),
-                    Err(e) => self.status_message = format!("Error closing channel: {}", e),
-                }
-            } else {
-                self.status_message = "No channel to close".into();
-            }
-        }
-
-        pub fn get_address(&mut self) -> bool {
-            match self.node.onchain_payment().new_address() {
-                Ok(address) => {
-                    self.on_chain_address = address.to_string();
-                    self.status_message = "Address generated".to_string();
                     true
                 },
                 Err(e) => {
                     self.status_message = format!("Error: {}", e);
+                    audit_event("INVOICE_GENERATION_FAILED", json!({
+                        "amount_msats": msats,
+                        "error": format!("{e}")
+                    }));
                     false
                 }
             }
-        }
-
-<<<<<<< HEAD
+        } else {
+            self.status_message = "Invalid amount".to_string();
+            audit_event("INVOICE_INPUT_INVALID", json!({
+                "raw_input": self.invoice_amount
+            }));
+            false
+        }
+    }
+
+    pub fn pay_invoice(&mut self) -> bool {
+        match Bolt11Invoice::from_str(&self.invoice_to_pay) {
+            Ok(invoice) => {
+                match self.node.bolt11_payment().send(&invoice, None) {
+                    Ok(payment_id) => {
+                        self.status_message = format!("Payment sent, ID: {}", payment_id);
+                        self.invoice_to_pay.clear();
+                        self.update_balances();
+                        true
+                    },
+                    Err(e) => {
+                        self.status_message = format!("Payment error: {}", e);
+                        false
+                    }
+                }
+            },
+            Err(e) => {
+                self.status_message = format!("Invalid invoice: {}", e);
+                false
+            }
+        }
+    }
+
+    pub fn update_balances(&mut self) {
+        let current_price = get_cached_price();
+        if current_price > 0.0 {
+            self.btc_price = current_price;
+        }
+        
+        let balances = self.node.list_balances();
+        
+        self.lightning_balance_btc = balances.total_lightning_balance_sats as f64 / 100_000_000.0;
+        self.onchain_balance_btc = balances.total_onchain_balance_sats as f64 / 100_000_000.0;
+        
+        // Calculate USD values
+        self.lightning_balance_usd = self.lightning_balance_btc * self.btc_price;
+        self.onchain_balance_usd = self.onchain_balance_btc * self.btc_price;
+        
+        self.total_balance_btc = self.lightning_balance_btc + self.onchain_balance_btc;
+        self.total_balance_usd = self.lightning_balance_usd + self.onchain_balance_usd;
+    }
+    
+    fn close_active_channel(&mut self) {
+        let channels = self.node.list_channels();
+        if let Some(ch) = channels.first() {
+            match self.node.close_channel(&ch.user_channel_id, ch.counterparty_node_id) {
+                Ok(_)  => self.status_message = format!("Closing channel {}", ch.channel_id),
+                Err(e) => self.status_message = format!("Error closing channel: {}", e),
+            }
+        } else {
+            self.status_message = "No channel to close".into();
+        }
+    }
+
+    pub fn get_address(&mut self) -> bool {
+        match self.node.onchain_payment().new_address() {
+            Ok(address) => {
+                self.on_chain_address = address.to_string();
+                self.status_message = "Address generated".to_string();
+                true
+            },
+            Err(e) => {
+                self.status_message = format!("Error: {}", e);
+                false
+            }
+        }
+    }
+
     // fn get_lsps1_channel(&mut self) {
     //     let lsp_balance_sat = 10_000;
     //     let client_balance_sat = 10_000;
@@ -764,59 +510,15 @@
 
                     // drop(sc);
                     // self.update_balances(); 
-=======
-        // fn get_lsps1_channel(&mut self) {
-        //     let lsp_balance_sat = 10_000;
-        //     let client_balance_sat = 10_000;
-        //     let lsps1 = self.node.lsps1_liquidity();
-        //     match lsps1.request_channel(lsp_balance_sat, client_balance_sat, 2016, false) {
-        //         Ok(status) => {
-        //             self.status_message =
-        //                 format!("LSPS1 channel order initiated! Status: {status:?}");
-        //         }
-        //         Err(e) => {
-        //             self.status_message = format!("LSPS1 channel request failed: {e:?}");
-        //         }
-        //     }
-        // }
-
-        fn process_events(&mut self) {
-            while let Some(event) = self.node.next_event() {
-                match event {
-                    Event::ChannelReady { channel_id, .. } => {
-                        let txid_str = self.node
-                            .list_channels()
-                            .iter()
-                            .find(|ch| ch.channel_id == channel_id)
-                            .and_then(|ch| ch.funding_txo.as_ref())
-                            .map(|outpoint| outpoint.txid.to_string())
-                            .unwrap_or_else(|| "unknown".to_string());
-                        
-                        let mut sc = self.stable_channel.lock().unwrap();
-                        update_balances(&self.node, &mut sc);
-
-                        audit_event("CHANNEL_READY", json!({
-                            "channel_id": channel_id.to_string()
-                        }));
-                        self.status_message = format!("Channel {channel_id} is now ready\nTXID: {txid_str}");
-                        self.show_onboarding = false;
-                        self.waiting_for_payment = false;
-                    }
->>>>>>> 9d110c5c
-
-                    Event::ChannelPending {
-                        channel_id,
-                        user_channel_id,
-                        former_temporary_channel_id,
-                        counterparty_node_id,
-                        funding_txo,
-                    } => {
-                        // stringify auxiliary fields without relying on `Serialize` impls
-                        let temp_id_str = hex::encode(former_temporary_channel_id.0);
-                    
-                        let funding_str = funding_txo.txid.as_raw_hash().to_string();
-
-<<<<<<< HEAD
+
+                    audit_event("CHANNEL_READY", json!({
+                        "channel_id": channel_id.to_string()
+                    }));
+                    self.status_message = format!("Channel {channel_id} is now ready\nTXID: {txid_str}");
+                    self.show_onboarding = false;
+                    self.waiting_for_payment = false;
+                }
+
                 Event::ChannelPending {
                     channel_id,
                     user_channel_id,
@@ -827,18 +529,6 @@
                     let temp_id_str = hex::encode(former_temporary_channel_id.0);
                 
                     let mut sc = self.stable_channel.lock().unwrap();
-                    
-                    // update_balances_node(&self.node, &mut sc);
-
-                    // sc.timestamp = SystemTime::now()
-                    //     .duration_since(UNIX_EPOCH)
-                    //     .unwrap_or_default()
-                    //     .as_secs() as i64;
-
-                    // drop(sc);
-
-                    // self.update_balances(); 
-
                     let funding_str = funding_txo.txid.as_raw_hash().to_string();
                 
                     audit_event(
@@ -889,134 +579,84 @@
                     self.status_message = format!("Channel {channel_id} has been closed");
                     if self.node.list_channels().is_empty() {
                         self.show_onboarding = true;
-=======
-                        let mut sc = self.stable_channel.lock().unwrap();
-                        update_balances(&self.node, &mut sc);
-                    
-                        audit_event(
-                            "CHANNEL_PENDING",
-                            json!({
-                                "channel_id":            channel_id.to_string(),
-                                "user_channel_id":       format!("{:?}", user_channel_id),
-                                "temp_channel_id":       temp_id_str,
-                                "counterparty_node_id":  counterparty_node_id.to_string(),
-                                "funding_txo":           funding_str,
-                            }),
-                        );
-                    
-                        self.status_message = format!("Channel {channel_id} is now ready\nTXID: {funding_str}");
-                    }
-                    
-                    Event::PaymentReceived { amount_msat, payment_hash, .. } => {
-                        audit_event("PAYMENT_RECEIVED", json!({
-                            "amount_msat": amount_msat,
-                            "payment_hash": format!("{payment_hash}")
-                        }));
-                        self.status_message = format!("Received payment of {} msats", amount_msat);
-                        let mut sc = self.stable_channel.lock().unwrap();
-                        update_balances(&self.node, &mut sc);
-                        self.show_onboarding = false;
->>>>>>> 9d110c5c
                         self.waiting_for_payment = false;
                     }
-                    
-                    
-                    Event::PaymentSuccessful { payment_id: _, payment_hash, payment_preimage: _, fee_paid_msat: _ } => {
-                        audit_event("PAYMENT_SUCCESSFUL", json!({
-                            "payment_hash": format!("{payment_hash}"),
-                        }));
-                        self.status_message = format!("Sent payment {}", payment_hash);
-                        let mut sc = self.stable_channel.lock().unwrap();
-                        update_balances(&self.node, &mut sc);
-                    }
-        
-                    Event::ChannelClosed { channel_id, reason, .. } => {
-                        audit_event("CHANNEL_CLOSED", json!({
-                            "channel_id": format!("{channel_id}"),
-                            "reason": format!("{:?}", reason)
-                        }));
-                        self.status_message = format!("Channel {channel_id} has been closed");
-                        if self.node.list_channels().is_empty() {
-                            self.show_onboarding = true;
-                            self.waiting_for_payment = false;
-                        }
-                    }
-        
-                    _ => {
-                        audit_event("EVENT_IGNORED", json!({
-                            "event_type": format!("{:?}", event)
-                        }));
-                    }
-                }
-        
-                let _ = self.node.event_handled();
-            }
-        }
-
-        fn show_waiting_for_payment_screen(&mut self, ctx: &egui::Context) {
-            egui::CentralPanel::default().show(ctx, |ui| {
-                ui.add_space(10.0);
-                ui.vertical_centered(|ui| {
-                    ui.heading(
-                        egui::RichText::new("Send yourself bitcoin to make it stable.")
-                            .size(16.0)
-                            .strong()
-                            .color(egui::Color32::WHITE),
-                    );
-                    ui.add_space(3.0);
-                    ui.label("This is a Bolt11 Lightning invoice.");
-                    ui.add_space(8.0);
-                    if let Some(ref qr) = self.qr_texture {
-                        ui.image(qr);
-                    } else {
-                        ui.label("Lightning QR Missing");
-                    }
-                    ui.add_space(8.0);
-                    ui.add(
-                        egui::TextEdit::multiline(&mut self.invoice_result)
-                            .frame(true)
-                            .desired_width(400.0)
-                            .desired_rows(3)
-                            .hint_text("Invoice..."),
-                    );
-                    ui.add_space(8.0);
-                    if ui
-                        .add(
-                            egui::Button::new(
-                                egui::RichText::new("Copy Invoice")
-                                    .color(egui::Color32::BLACK)
-                                    .size(16.0),
-                            )
-                            .min_size(egui::vec2(120.0, 36.0))
-                            .fill(egui::Color32::from_gray(220))
-                            .rounding(6.0),
+                }
+    
+                _ => {
+                    audit_event("EVENT_IGNORED", json!({
+                        "event_type": format!("{:?}", event)
+                    }));
+                }
+            }
+    
+            let _ = self.node.event_handled();
+        }
+    }
+
+    fn show_waiting_for_payment_screen(&mut self, ctx: &egui::Context) {
+        egui::CentralPanel::default().show(ctx, |ui| {
+            ui.add_space(10.0);
+            ui.vertical_centered(|ui| {
+                ui.heading(
+                    egui::RichText::new("Send yourself bitcoin to make it stable.")
+                        .size(16.0)
+                        .strong()
+                        .color(egui::Color32::WHITE),
+                );
+                ui.add_space(3.0);
+                ui.label("This is a Bolt11 Lightning invoice.");
+                ui.add_space(8.0);
+                if let Some(ref qr) = self.qr_texture {
+                    ui.image(qr);
+                } else {
+                    ui.label("Lightning QR Missing");
+                }
+                ui.add_space(8.0);
+                ui.add(
+                    egui::TextEdit::multiline(&mut self.invoice_result)
+                        .frame(true)
+                        .desired_width(400.0)
+                        .desired_rows(3)
+                        .hint_text("Invoice..."),
+                );
+                ui.add_space(8.0);
+                if ui
+                    .add(
+                        egui::Button::new(
+                            egui::RichText::new("Copy Invoice")
+                                .color(egui::Color32::BLACK)
+                                .size(16.0),
                         )
-                        .clicked()
-                    {
-                        ui.output_mut(|o| o.copied_text = self.invoice_result.clone());
-                    }
-                    ui.add_space(5.0);
-                    if ui
-                        .add(
-                            egui::Button::new(
-                                egui::RichText::new("Back")
-                                    .color(egui::Color32::BLACK)
-                                    .size(16.0),
-                            )
-                            .min_size(egui::vec2(120.0, 36.0))
-                            .fill(egui::Color32::from_gray(220))
-                            .rounding(6.0),
+                        .min_size(egui::vec2(120.0, 36.0))
+                        .fill(egui::Color32::from_gray(220))
+                        .rounding(6.0),
+                    )
+                    .clicked()
+                {
+                    ui.output_mut(|o| o.copied_text = self.invoice_result.clone());
+                }
+                ui.add_space(5.0);
+                if ui
+                    .add(
+                        egui::Button::new(
+                            egui::RichText::new("Back")
+                                .color(egui::Color32::BLACK)
+                                .size(16.0),
                         )
-                        .clicked()
-                    {
-                        self.waiting_for_payment = false;
-                    }
-                    ui.add_space(8.0);
-                });
+                        .min_size(egui::vec2(120.0, 36.0))
+                        .fill(egui::Color32::from_gray(220))
+                        .rounding(6.0),
+                    )
+                    .clicked()
+                {
+                    self.waiting_for_payment = false;
+                }
+                ui.add_space(8.0);
             });
-        }
-
-<<<<<<< HEAD
+        });
+    }
+
     fn show_onboarding_screen(&mut self, ctx: &egui::Context) {
         egui::CentralPanel::default().show(ctx, |ui| {
             ui.vertical_centered(|ui| {
@@ -1116,112 +756,29 @@
                 }
             
                 ui.add_space(30.0);
-=======
-        fn show_onboarding_screen(&mut self, ctx: &egui::Context) {
-            egui::CentralPanel::default().show(ctx, |ui| {
+
+                ui.horizontal(|ui| {
+                    ui.label("Node ID: ");
+                    let node_id = self.node.node_id().to_string();
+                    let node_id_short = format!(
+                        "{}...{}",
+                        &node_id[0..10],
+                        &node_id[node_id.len() - 10..]
+                    );
+                    ui.monospace(node_id_short);
+                    if ui.small_button("Copy").clicked() {
+                        ui.output_mut(|o| o.copied_text = node_id);
+                    }
+                });
+            });
+        });
+    }
+
+    fn show_main_screen(&mut self, ctx: &egui::Context) {
+        egui::CentralPanel::default().show(ctx, |ui| {
+            egui::ScrollArea::vertical().show(ui, |ui| {
                 ui.vertical_centered(|ui| {
-                    ui.add_space(30.0);
-                    
-                    ui.label(
-                        egui::RichText::new("Get started in 3 steps")
-                            .italics()
-                            .size(16.0)
-                            .color(egui::Color32::LIGHT_GRAY),
-                    );
-
-                    ui.add_space(50.0);
-
-                    ui.heading(
-                        egui::RichText::new("Step 1: Tap Stabilize ⚡")
-                            .color(egui::Color32::WHITE),
-                    );
-                    // ui.label(
-                    //     egui::RichText::new("One tap to start.")
-                    //         .color(egui::Color32::GRAY),
-                    // );
-                    ui.add_space(20.0);
-                    ui.heading(
-                        egui::RichText::new("Step 2: Fund your wallet 💸")
-                            .color(egui::Color32::WHITE),
-                    );
-                    ui.label(
-                        egui::RichText::new("Send yourself bitcoin over Lightning")
-                            .color(egui::Color32::GRAY),
-                    );
-                    ui.add_space(20.0);
-                    ui.heading(
-                        egui::RichText::new("Step 3: Enjoy your stabilized BTC 🔧")
-                            .color(egui::Color32::WHITE),
-                    );
-                    ui.label(
-                        egui::RichText::new("Self-custody. 100% bitcoin under the hood.")
-                            .color(egui::Color32::GRAY),
-                    );
-
-                    // ui.add_space(20.0);
-                    // self.show_onchain_send_section(ui);
-
-                    ui.add_space(35.0);
-
-                    let subtle_orange =
-                        egui::Color32::from_rgba_premultiplied(247, 147, 26, 200);
-                    let btn = egui::Button::new(
-                        egui::RichText::new("Stabilize")
-                            .color(egui::Color32::WHITE)
-                            .strong()
-                            .size(18.0),
-                        )
-                    .min_size(egui::vec2(200.0, 55.0))
-                    .fill(subtle_orange)
-                    .rounding(8.0);
-
-                    ui.add_space(50.0);
->>>>>>> 9d110c5c
-
-                    if ui.add(btn).clicked() {
-                        self.status_message =
-                            "Getting JIT channel invoice...".to_string();
-                        self.get_jit_invoice(ctx);
-                    }
-                    // if !self.status_message.is_empty() {
-                    //     ui.add_space(40.0);
-                    //     ui.label(self.status_message.clone());
-                    // }
-                    ui.add_space(50.0);
-
-                    ui.label(
-                        egui::RichText::new("Stable Channels is for bitcoiners who only want bitcoin.")
-                            .size(14.0)
-                            .italics()
-                            .color(egui::Color32::LIGHT_GRAY),
-                    );
-
-                    ui.add_space(5.0);
-
-                    let resp = ui
-                        .add(
-                            egui::Label::new(
-                                egui::RichText::new("Learn more")
-                                    .underline()
-                                    .color(egui::Color32::from_rgb(255, 149, 0)),
-                            )
-                            .sense(Sense::click()),
-                        )
-                        .on_hover_cursor(CursorIcon::PointingHand);
-                    
-                    if resp.clicked() {
-                        ui.output_mut(|o| {
-                            o.open_url = Some(OpenUrl {
-                                url: "https://www.stablechannels.com".to_owned(),
-                                new_tab: true,
-                            });
-                        });
-                    }
-                
-                    ui.add_space(30.0);
-
                     ui.horizontal(|ui| {
-<<<<<<< HEAD
                         ui.label(
                             RichText::new("Your node ID:")
                                 .strong()
@@ -1257,23 +814,14 @@
                             RichText::new("Stable status:")
                                 .strong()
                                 .color(Color32::from_rgb(247, 147, 26))
-=======
-                        ui.label("Node ID: ");
-                        let node_id = self.node.node_id().to_string();
-                        let node_id_short = format!(
-                            "{}...{}",
-                            &node_id[0..10],
-                            &node_id[node_id.len() - 10..]
->>>>>>> 9d110c5c
                         );
-                        ui.monospace(node_id_short);
-                        if ui.small_button("Copy").clicked() {
-                            ui.output_mut(|o| o.copied_text = node_id);
-                        }
+                        let dot_size = 12.0;
+                        let (rect, _) = ui.allocate_exact_size(Vec2::splat(dot_size), Sense::hover());
+                        ui.painter()
+                            .circle_filled(rect.center(), dot_size * 0.5, Color32::GREEN);
                     });
-
+                    ui.add_space(10.0);
                     ui.add_space(30.0);
-<<<<<<< HEAD
     
                     ui.group(|ui| {
                         let sc = self.stable_channel.lock().unwrap();
@@ -1551,418 +1099,98 @@
                             
                             ui.add_space(20.0);
     
-=======
-
-                    CollapsingHeader::new("Advanced Features")
-                        .default_open(false)
-                        .show(ui, |ui| {
-                            ui.add_space(10.0);
-
->>>>>>> 9d110c5c
                             ui.group(|ui| {
-                                ui.heading("Withdraw On-chain");
+                                ui.heading("Lightning Channels");
+                                ui.add_space(5.0);
+                                let channels = self.node.list_channels();
+                                if channels.is_empty() {
+                                    ui.label("No channels found.");
+                                } else {
+                                    for ch in channels {
+                                        ui.label(format!(
+                                            "Channel: {} – {} sats",
+                                            ch.channel_id,
+                                            ch.channel_value_sats
+                                        ));
+                                    }
+                                }
+                            });
+                            ui.add_space(20.0);
+    
+                            if !self.status_message.is_empty() {
+                                ui.label(self.status_message.clone());
+                                ui.add_space(10.0);
+                            }
+    
+                            ui.group(|ui| {
+                                ui.label("Generate Invoice");
                                 ui.horizontal(|ui| {
-                                    ui.label("On-chain Balance:");
-                                    if let Ok(sc) = self.stable_channel.lock() {
-                                        ui.monospace(format!("{:.8} BTC", sc.onchain_btc.to_btc()));
-                                        ui.monospace(format!("(${:.2})", sc.onchain_usd.0));
-                                    } else {
-                                        ui.label("Error: could not lock stable_channel");
+                                    ui.label("Amount (sats):");
+                                    ui.text_edit_singleline(&mut self.invoice_amount);
+                                    if ui.button("Get Invoice").clicked() {
+                                        self.generate_invoice();
                                     }
                                 });
-
-                                ui.add_space(8.0);
-                                ui.horizontal(|ui| {
-                                    ui.label("Address:");
-                                    ui.text_edit_singleline(&mut self.on_chain_address);
-                                });
-
-                                if ui.button("Withdraw all to address").clicked() {
-                                    match ldk_node::bitcoin::Address::from_str(&self.on_chain_address) {
-                                        Ok(addr) => match addr.require_network(ldk_node::bitcoin::Network::Bitcoin) {
-                                            Ok(valid_addr) => match self.node.onchain_payment().send_all_to_address(&valid_addr, false, None) {
-                                                Ok(txid) => {
-                                                    self.status_message = format!("On-chain TX sent: {}", txid);
-                                                    self.update_balances();
-                                                }
-                                                Err(e) => {
-                                                    self.status_message = format!("On-chain TX failed: {}", e);
-                                                }
-                                            },
-                                            Err(_) => {
-                                                self.status_message = "Invalid address for this network".to_string();
-                                            }
-                                        },
-                                        Err(_) => {
-                                            self.status_message = "Invalid address format".to_string();
-                                        }
+                                if !self.invoice_result.is_empty() {
+                                    ui.text_edit_multiline(&mut self.invoice_result);
+                                    if ui.button("Copy").clicked() {
+                                        ui.output_mut(|o| {
+                                            o.copied_text = self.invoice_result.clone();
+                                        });
                                     }
                                 }
-
-                                if !self.status_message.is_empty() {
-                                    ui.add_space(8.0);
-                                    ui.label(self.status_message.clone());
+                            });
+    
+                            ui.group(|ui| {
+                                ui.label("Pay Invoice");
+                                ui.text_edit_multiline(&mut self.invoice_to_pay);
+                                if ui.button("Pay Invoice").clicked() {
+                                    self.pay_invoice();
                                 }
                             });
+    
+                            if ui.button("Create New Channel").clicked() {
+                                self.show_onboarding = true;
+                            }
+                            if ui.button("Get On-chain Address").clicked() {
+                                self.get_address();
+                            }
+                            if ui.button("View Logs").clicked() {
+                                self.show_log_window = true;
+                            }
                         });
-
-                        ui.add_space(30.0);
+                }); // end vertical_centered
+            }); // end ScrollArea
+        }); // end CentralPanel
+    }
+    
+    fn show_log_window_if_open(&mut self, ctx: &egui::Context) {
+        if !self.show_log_window {
+            return;
+        }
+    
+        if self.log_last_read.elapsed() > Duration::from_millis(500) {
+            self.log_contents = std::fs::read_to_string(&self.audit_log_path)
+                .unwrap_or_else(|_| "Log file not found.".to_string());
+            self.log_last_read = std::time::Instant::now();
+        }
+    
+        egui::Window::new("Audit Log")
+            .resizable(true)
+            .vscroll(true)
+            .open(&mut self.show_log_window)
+            .show(ctx, |ui| {
+                egui::ScrollArea::vertical().show(ui, |ui| {
+                    ui.add(
+                        egui::TextEdit::multiline(&mut self.log_contents)
+                            .font(egui::TextStyle::Monospace)
+                            .code_editor()
+                            .desired_rows(20)
+                            .lock_focus(true)
+                            .desired_width(f32::INFINITY)
+                            .interactive(false),
+                    );
                 });
-            });
-        }
-
-        fn show_main_screen(&mut self, ctx: &egui::Context) {
-            egui::CentralPanel::default().show(ctx, |ui| {
-                egui::ScrollArea::vertical().show(ui, |ui| {
-                    ui.vertical_centered(|ui| {
-                        ui.horizontal(|ui| {
-                            ui.label(
-                                RichText::new("Your node ID:")
-                                    .strong()
-                                    .color(Color32::from_rgb(247, 147, 26))
-                            );
-                            let nid = self.node.node_id().to_string();
-                            ui.monospace(
-                                RichText::new(&nid[..8])
-                                    .color(Color32::WHITE)
-                            );
-                        
-                            ui.separator();
-                        
-                            ui.label(
-                                RichText::new("Stable channel:")
-                                    .strong()
-                                    .color(Color32::from_rgb(247, 147, 26))
-                            );
-                            let cid = self.node
-                                .list_channels()
-                                .get(0)
-                                .map(|ch| ch.channel_id.to_string())
-                                .unwrap_or_default();
-                            ui.monospace(
-                                RichText::new(&cid[..8.min(cid.len())])
-                                    .color(Color32::WHITE)
-                            );
-                        
-                            ui.separator();
-                        
-                            ui.label(
-                                RichText::new("Stable status:")
-                                    .strong()
-                                    .color(Color32::from_rgb(247, 147, 26))
-                            );
-                            let dot_size = 12.0;
-                            let (rect, _) = ui.allocate_exact_size(Vec2::splat(dot_size), Sense::hover());
-                            ui.painter()
-                                .circle_filled(rect.center(), dot_size * 0.5, Color32::GREEN);
-                        });
-                        ui.add_space(10.0);
-                        ui.add_space(30.0);
-        
-                        ui.group(|ui| {
-                            let sc = self.stable_channel.lock().unwrap();
-                        
-                            // Select correct stable values
-                            let stable_usd = if sc.is_stable_receiver {
-                                sc.stable_receiver_usd
-                            } else {
-                                sc.stable_provider_usd
-                            };
-                        
-                            let pegged_btc = if sc.is_stable_receiver {
-                                sc.stable_receiver_btc
-                            } else {
-                                sc.stable_provider_btc
-                            };
-                        
-                            let pegged_btc_f64 = pegged_btc.to_btc();
-                            // let native_btc_f64 = self.onchain_balance_btc;
-                            // let total_btc = pegged_btc_f64 + native_btc_f64;
-
-                            // Main heading
-                            ui.heading("Stable Balance");
-                        
-                            ui.add_space(8.0);
-                        
-                            ui.label(
-                                egui::RichText::new(format!("{:.2}", stable_usd))
-                                    .size(24.0)
-                                    .strong(),
-                            );
-                        
-                            ui.add_space(12.0);
-                        
-                            // Agreed Peg USD
-                            ui.label(
-                                egui::RichText::new(format!("Agreed Peg USD: {:.2}", sc.expected_usd))
-                                    .size(14.0)
-                                    .color(egui::Color32::GRAY),
-                            );
-                        
-                            ui.add_space(8.0);
-                        
-                            ui.separator();
-                        
-                            ui.add_space(8.0);
-                        
-                            // Bitcoin Holdings
-                            ui.label(
-                                egui::RichText::new("Bitcoin Holdings")
-                                    .size(16.0)
-                                    .strong(),
-                            );
-                            ui.add_space(8.0);
-                        
-                            egui::Grid::new("bitcoin_holdings_grid")
-                                .spacing(Vec2::new(10.0, 6.0))
-                                .show(ui, |ui| {
-                                    ui.label("Pegged Bitcoin (Lightning):");
-                                    ui.label(
-                                        egui::RichText::new(format!("{}", pegged_btc))
-                                        .monospace(),
-                                    );
-                                    ui.end_row();
-                        
-                                    ui.label("Native Bitcoin (On-Chain):");
-                                    ui.label(
-                                        egui::RichText::new("0.00 000 000 BTC")
-                                            .monospace(),
-                                    );
-                                    ui.end_row();
-                        
-                                    ui.label("Total Bitcoin:");
-                                    ui.label(
-                                        egui::RichText::new(format!("{}", Bitcoin::from_btc(pegged_btc_f64)))
-                                            .monospace()
-                                            .strong(),
-                                    );
-                                    ui.end_row();
-                                });
-                        });
-
-                        ui.add_space(20.0);
-
-                        // Stability Allocation
-                        // ui.group(|ui| {
-                        //     ui.add_space(10.0);
-                        
-                        //     ui.vertical_centered(|ui| {
-                        //         ui.heading("Stability Allocation");
-                        
-                        //         ui.add_space(20.0);
-                        
-                        //         let mut risk_level = self.stable_channel.lock().unwrap().risk_level;
-
-                        //         ui.add_sized(
-                        //             [100.0, 20.0], 
-                        //             egui::Slider::new(&mut risk_level, 0..=100)
-                        //                 .show_value(false)
-                        //         );
-                        
-                        //         if ui.ctx().input(|i| i.pointer.any_down()) {
-                        //             self.stable_channel.lock().unwrap().risk_level = risk_level;
-                        //         }
-                        
-                        //         ui.add_space(10.0);
-                        
-                        //         ui.label(
-                        //             egui::RichText::new(format!(
-                        //                 "{}% BTC, {}% USD",
-                        //                 risk_level,
-                        //                 100 - risk_level
-                        //             ))
-                        //             .size(16.0)
-                        //             .color(egui::Color32::GRAY),
-                        //         );
-                        
-                        //         ui.add_space(20.0);
-                        
-                        //         if ui.add(
-                        //             egui::Button::new(
-                        //                 egui::RichText::new("Set Allocation")
-                        //                     .size(16.0)
-                        //                     .color(egui::Color32::WHITE)
-                        //             )
-                        //             .min_size(egui::vec2(150.0, 40.0))
-                        //             .fill(egui::Color32::from_rgb(247, 147, 26))
-                        //             .rounding(6.0)
-                        //         ).clicked() {
-                        //             // No action needed
-                        //         }
-                        //         ui.add_space(10.0);
-
-                        //     });
-                        // });
-                        
-                        // ui.add_space(20.0);
-        
-                        ui.group(|ui| {
-                            let sc = self.stable_channel.lock().unwrap();
-                            ui.add_space(20.0);
-                            ui.heading("Bitcoin Price");
-                            ui.label(format!("${:.2}", sc.latest_price));
-                            ui.add_space(20.0);
-        
-                            let last_updated = match SystemTime::now()
-                                .duration_since(UNIX_EPOCH + std::time::Duration::from_secs(sc.timestamp as u64))
-                            {
-                                Ok(duration) => duration.as_secs(),
-                                Err(_) => 0,
-                            };
-                            ui.add_space(5.0);
-                            ui.label(
-                                egui::RichText::new(format!("Last updated: {}s ago", last_updated))
-                                    .size(12.0)
-                                    .color(egui::Color32::GRAY),
-                            );
-                        });
-                        ui.add_space(20.0);
-        
-                        // Begin advanced section.
-                        CollapsingHeader::new("Show advanced features")
-                            .default_open(false)
-                            
-                            .show(ui, |ui| {
-
-
-
-                                ui.add_space(20.0);
-                                if ui.button("Close Stable Channel").clicked() {
-                                    self.close_active_channel();
-                                }
-                                ui.add_space(20.0);
-
-                                ui.group(|ui| {
-                                    ui.heading("Withdraw On-chain");
-                                    ui.horizontal(|ui| {
-                                        ui.label("On-chain Balance:");
-                                        ui.monospace(format!("{:.8} BTC", self.onchain_balance_btc));
-                                        ui.monospace(format!("(${:.2})", self.onchain_balance_usd));
-                                    });
-                                
-                                    ui.add_space(8.0);
-                                    ui.horizontal(|ui| {
-                                        ui.label("Address:");
-                                        ui.text_edit_singleline(&mut self.on_chain_address);
-                                    });
-                                
-                                    if ui.button("Send On-chain").clicked() {
-                                        match ldk_node::bitcoin::Address::from_str(&self.on_chain_address) {
-                                            Ok(addr) => match addr.require_network(ldk_node::bitcoin::Network::Bitcoin) {
-                                                Ok(valid_addr) => match self.node.onchain_payment().send_all_to_address(&valid_addr, false, None) {
-                                                    Ok(txid) => {
-                                                        self.status_message = format!("On-chain TX sent: {}", txid);
-                                                        self.update_balances();
-                                                    }
-                                                    Err(e) => {
-                                                        self.status_message = format!("On-chain TX failed: {}", e);
-                                                    }
-                                                },
-                                                Err(_) => {
-                                                    self.status_message = "Invalid address for this network".to_string();
-                                                }
-                                            },
-                                            Err(_) => {
-                                                self.status_message = "Invalid address format".to_string();
-                                            }
-                                        }
-                                    }
-                                });
-        
-                                ui.group(|ui| {
-                                    ui.heading("Lightning Channels");
-                                    ui.add_space(5.0);
-                                    let channels = self.node.list_channels();
-                                    if channels.is_empty() {
-                                        ui.label("No channels found.");
-                                    } else {
-                                        for ch in channels {
-                                            ui.label(format!(
-                                                "Channel: {} – {} sats",
-                                                ch.channel_id,
-                                                ch.channel_value_sats
-                                            ));
-                                        }
-                                    }
-                                });
-                                ui.add_space(20.0);
-        
-                                if !self.status_message.is_empty() {
-                                    ui.label(self.status_message.clone());
-                                    ui.add_space(10.0);
-                                }
-        
-                                // ui.group(|ui| {
-                                //     ui.label("Generate Invoice");
-                                //     ui.horizontal(|ui| {
-                                //         ui.label("Amount (sats):");
-                                //         ui.text_edit_singleline(&mut self.invoice_amount);
-                                //         if ui.button("Get Invoice").clicked() {
-                                //             self.generate_invoice();
-                                //         }
-                                //     });
-                                //     if !self.invoice_result.is_empty() {
-                                //         ui.text_edit_multiline(&mut self.invoice_result);
-                                //         if ui.button("Copy").clicked() {
-                                //             ui.output_mut(|o| {
-                                //                 o.copied_text = self.invoice_result.clone();
-                                //             });
-                                //         }
-                                //     }
-                                // });
-        
-                                // ui.group(|ui| {
-                                //     ui.label("Pay Invoice");
-                                //     ui.text_edit_multiline(&mut self.invoice_to_pay);
-                                //     if ui.button("Pay Invoice").clicked() {
-                                //         self.pay_invoice();
-                                //     }
-                                // });
-        
-                                // if ui.button("Create New Channel").clicked() {
-                                //     self.show_onboarding = true;
-                                // }
-                                // if ui.button("Get On-chain Address").clicked() {
-                                //     self.get_address();
-                                // }
-                                if ui.button("View Logs").clicked() {
-                                    self.show_log_window = true;
-                                }
-                            });
-                    }); // end vertical_centered
-                }); // end ScrollArea
-            }); // end CentralPanel
-        }
-        
-        fn show_log_window_if_open(&mut self, ctx: &egui::Context) {
-            if !self.show_log_window {
-                return;
-            }
-        
-            if self.log_last_read.elapsed() > Duration::from_millis(500) {
-                self.log_contents = std::fs::read_to_string(&self.audit_log_path)
-                    .unwrap_or_else(|_| "Log file not found.".to_string());
-                self.log_last_read = std::time::Instant::now();
-            }
-        
-            egui::Window::new("Audit Log")
-                .resizable(true)
-                .vscroll(true)
-                .open(&mut self.show_log_window)
-                .show(ctx, |ui| {
-                    egui::ScrollArea::vertical().show(ui, |ui| {
-                        ui.add(
-                            egui::TextEdit::multiline(&mut self.log_contents)
-                                .font(egui::TextStyle::Monospace)
-                                .code_editor()
-                                .desired_rows(20)
-                                .lock_focus(true)
-                                .desired_width(f32::INFINITY)
-                                .interactive(false),
-                        );
-                    });
-                });
-<<<<<<< HEAD
             });
     }
 
@@ -2044,75 +1272,24 @@
     }
 
 }    
-=======
-        }
->>>>>>> 9d110c5c
-
-        // fn show_onchain_send_section(&mut self, ui: &mut egui::Ui) {
-        //     ui.group(|ui| {
-        //         ui.label("On-chain Send");
-        //         ui.horizontal(|ui| {
-        //             ui.label("Address:");
-        //             ui.text_edit_singleline(&mut self.on_chain_address);
-        //         });
-        //         ui.horizontal(|ui| {
-        //             ui.label("Amount (sats):");
-        //             ui.text_edit_singleline(&mut self.on_chain_amount);
-        //         });
-
-        //         if ui.button("Send On-chain").clicked() {
-        //             self.send_onchain();
-        //         }
-        //     });
-        // }
-
-        // pub fn send_onchain(&mut self) -> bool {
-        //     if let Ok(amount) = self.on_chain_amount.parse::<u64>() {
-        //         match Address::from_str(&self.on_chain_address) {
-        //             Ok(addr) => match addr.require_network(Network::Bitcoin) {
-        //                 Ok(valid_addr) => match self.node.onchain_payment().send_to_address(&valid_addr, amount, None) {
-        //                     Ok(txid) => {
-        //                         self.status_message = format!("Transaction sent: {}", txid);
-        //                         audit_event("ONCHAIN_SEND_SUCCESS", json!({"txid": format!("{}", txid), "amount_sat": amount}));
-        //                         self.update_balances();
-        //                         true
-        //                     }
-        //                     Err(e) => {
-        //                         self.status_message = format!("Transaction error: {}", e);
-        //                         audit_event("ONCHAIN_SEND_FAILED", json!({"amount_sat": amount, "error": format!("{}", e)}));
-        //                         false
-        //                     }
-        //                 },
-        //                 Err(_) => {
-        //                     self.status_message = "Invalid address for this network".to_string();
-        //                     audit_event("ONCHAIN_ADDRESS_INVALID_NET", json!({"address": self.on_chain_address}));
-        //                     false
-        //                 }
-        //             },
-        //             Err(_) => {
-        //                 self.status_message = "Invalid address".to_string();
-        //                 audit_event("ONCHAIN_ADDRESS_INVALID", json!({"address": self.on_chain_address}));
-        //                 false
-        //             }
-        //         }
-        //     } else {
-        //         self.status_message = "Invalid amount".to_string();
-        //         audit_event("ONCHAIN_AMOUNT_INVALID", json!({"raw_input": self.on_chain_amount}));
-        //         false
-        //     }
-        // }
-        
-    }    
-
-    impl App for UserApp {
-        fn update(&mut self, ctx: &egui::Context, _frame: &mut Frame) { 
-            self.process_events();
-
-            self.show_onboarding = self.node.list_channels().is_empty() && !self.waiting_for_payment;
-
-            self.start_background_if_needed();
-
-<<<<<<< HEAD
+
+impl App for UserApp {
+    fn update(&mut self, ctx: &egui::Context, _frame: &mut Frame) { 
+        self.process_events();
+
+        self.show_onboarding = self.node.list_channels().is_empty() && !self.waiting_for_payment;
+
+        self.start_background_if_needed();
+
+        if self.waiting_for_payment {
+            self.show_waiting_for_payment_screen(ctx);
+        } else if self.show_onboarding {
+            self.show_onboarding_screen(ctx);
+        } else {
+            self.show_main_screen(ctx);
+        }
+        self.show_log_window_if_open(ctx);
+
         if self.show_advanced {
             let risk_level = self.stable_channel.lock().unwrap().risk_level;
             self.show_allocation_confirmation_popup(ctx, risk_level.try_into().unwrap());
@@ -2129,41 +1306,19 @@
             .with_inner_size([460.0, 700.0]),
         ..Default::default()
     };
-=======
-            if self.waiting_for_payment {
-                self.show_waiting_for_payment_screen(ctx);
-            } else if self.show_onboarding {
-                self.show_onboarding_screen(ctx);
-            } else {
-                self.show_main_screen(ctx);
-            }
-            self.show_log_window_if_open(ctx);
->>>>>>> 9d110c5c
-
-            ctx.request_repaint_after(Duration::from_millis(100));
-        }
-    }
-
-    pub fn run() {
-        println!("Starting User Interface...");
-        let native_options = eframe::NativeOptions {
-            viewport: eframe::egui::ViewportBuilder::default()
-                .with_inner_size([460.0, 700.0]),
-            ..Default::default()
-        };
-
-        let app_result = UserApp::new();
-        match app_result {
-            Ok(app) => {
-                eframe::run_native(
-                    "Stable Channels",
-                    native_options,
-                    Box::new(|_| Ok(Box::new(app))),
-                ).unwrap();
-            }
-            Err(e) => {
-                eprintln!("Failed to initialize app: {}", e);
-                std::process::exit(1);
-            }
-        }
-    }
+
+    let app_result = UserApp::new();
+    match app_result {
+        Ok(app) => {
+            eframe::run_native(
+                "Stable Channels",
+                native_options,
+                Box::new(|_| Ok(Box::new(app))),
+            ).unwrap();
+        }
+        Err(e) => {
+            eprintln!("Failed to initialize app: {}", e);
+            std::process::exit(1);
+        }
+    }
+}
