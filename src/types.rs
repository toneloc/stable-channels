use ldk_node::bitcoin::secp256k1::PublicKey;
use ldk_node::lightning::ln::types::ChannelId;
use std::{ops::{Div, Sub}, time::{SystemTime, UNIX_EPOCH}};
use serde::{Deserialize, Serialize};

// Custom serialization for ChannelId
mod channel_id_serde {
    use super::ChannelId;
    use serde::{Deserialize, Deserializer, Serializer, Serialize};

    pub fn serialize<S>(channel_id: &ChannelId, serializer: S) -> Result<S::Ok, S::Error>
    where
        S: Serializer,
    {
        // Serialize the inner bytes
        let bytes = channel_id.0;
        bytes.serialize(serializer)
    }

    pub fn deserialize<'de, D>(deserializer: D) -> Result<ChannelId, D::Error>
    where
        D: Deserializer<'de>,
    {
        let bytes = <[u8; 32]>::deserialize(deserializer)?;
        Ok(ChannelId(bytes))
    }
}

// Custom serialization for PublicKey
mod pubkey_serde {
    use ldk_node::bitcoin::secp256k1::PublicKey;
    use serde::{Deserialize, Deserializer, Serializer, Serialize};
    use std::str::FromStr;

    pub fn serialize<S>(pubkey: &PublicKey, serializer: S) -> Result<S::Ok, S::Error>
    where
        S: Serializer,
    {
        // Serialize as a string
        let pubkey_str = pubkey.to_string();
        pubkey_str.serialize(serializer)
    }

    pub fn deserialize<'de, D>(deserializer: D) -> Result<PublicKey, D::Error>
    where
        D: Deserializer<'de>,
    {
        let pubkey_str = String::deserialize(deserializer)?;
        PublicKey::from_str(&pubkey_str).map_err(serde::de::Error::custom)
    }
}

#[derive(Debug, Clone, Copy, PartialEq, PartialOrd, Serialize, Deserialize)]
pub struct Bitcoin {
    pub sats: u64, // Stored in Satoshis for precision
}

impl Default for Bitcoin {
    fn default() -> Self {
        Self { sats: 0 }
    }
}

impl Bitcoin {
    const SATS_IN_BTC: u64 = 100_000_000;

    pub fn from_sats(sats: u64) -> Self {
        Self { sats }
    }

    pub fn from_btc(btc: f64) -> Self {
        let sats = (btc * Self::SATS_IN_BTC as f64).round() as u64;
        Self::from_sats(sats)
    }

    pub fn to_btc(self) -> f64 {
        self.sats as f64 / Self::SATS_IN_BTC as f64
    }

    pub fn from_usd(usd: USD, btcusd_price: f64) -> Self {
        let btc = usd.0 / btcusd_price;
        Bitcoin::from_btc(btc)
    }

}

impl Sub for Bitcoin {
    type Output = Bitcoin;

    fn sub(self, other: Bitcoin) -> Bitcoin {
        Bitcoin::from_sats(self.sats.saturating_sub(other.sats))
    }
}

impl std::fmt::Display for Bitcoin {
    fn fmt(&self, f: &mut std::fmt::Formatter<'_>) -> std::fmt::Result {
        let btc_value = self.to_btc();

        // Format the value to 8 decimal places with spaces
        let formatted_btc = format!("{:.8}", btc_value);
        let with_spaces = formatted_btc
            .chars()
            .enumerate()
            .map(|(i, c)| if i == 4 || i == 7 { format!(" {}", c) } else { c.to_string() })
            .collect::<String>();
<<<<<<< HEAD
      
=======

>>>>>>> 9d110c5c
        write!(f, "{} BTC", with_spaces)
    }
}

#[derive(Debug, Clone, Copy, PartialEq, PartialOrd, Serialize, Deserialize)]
pub struct USD(pub f64);

impl Default for USD {
    fn default() -> Self {
        Self(0.0)
    }
}

impl USD {
    pub fn from_bitcoin(btc: Bitcoin, btcusd_price: f64) -> Self {
        Self(btc.to_btc() * btcusd_price)
    }

    pub fn from_f64(amount: f64) -> Self {
        Self(amount)
    }

    pub fn to_msats(self, btcusd_price: f64) -> u64 {
        let btc_value = self.0 / btcusd_price;
        let sats = btc_value * Bitcoin::SATS_IN_BTC as f64;
        let millisats = sats * 1000.0;
        millisats.abs().floor() as u64
    }
}

impl Sub for USD {
    type Output = USD;

    fn sub(self, other: USD) -> USD {
        USD(self.0 - other.0)
    }
}

impl Div<f64> for USD {
    type Output = USD;

    fn div(self, scalar: f64) -> USD {
        USD(self.0 / scalar)
    }
}

impl Div for USD {
    type Output = f64;

    fn div(self, other: USD) -> f64 {
        self.0 / other.0
    }
}

impl std::fmt::Display for USD {
    fn fmt(&self, f: &mut std::fmt::Formatter<'_>) -> std::fmt::Result {
        write!(f, "${:.2}", self.0)
    }
}

#[derive(Clone, Debug, Serialize, Deserialize)]
pub struct StableChannel {
    #[serde(with = "channel_id_serde")]
    pub channel_id: ChannelId,
    pub is_stable_receiver: bool,
    #[serde(with = "pubkey_serde")]
    pub counterparty: PublicKey,
    pub expected_usd: USD,
    pub expected_btc: Bitcoin,
    pub stable_receiver_btc: Bitcoin,
    pub stable_provider_btc: Bitcoin,
    pub stable_receiver_usd: USD,
    pub stable_provider_usd: USD,
    pub risk_level: i32,
    pub timestamp: i64,
    pub formatted_datetime: String,
    pub payment_made: bool,
    pub sc_dir: String,
    pub latest_price: f64,
    pub prices: String,
<<<<<<< HEAD
    pub native_btc: Bitcoin,
=======
    pub onchain_btc: Bitcoin,
    pub onchain_usd: USD
>>>>>>> 9d110c5c
    
}

// Implement manual Default for StableChannel
impl Default for StableChannel {
    fn default() -> Self {
        Self {
            channel_id: ChannelId::from_bytes([0; 32]),
            is_stable_receiver: true,
            counterparty: PublicKey::from_slice(&[2; 33]).unwrap_or_else(|_| {
                // This is a fallback that should never be reached,
                // but provides a valid default public key if needed
                PublicKey::from_slice(&[
                    0x02, 0x50, 0x86, 0x3A, 0xD6, 0x4A, 0x87, 0xAE, 0x8A, 0x2F, 0xE8, 0x3C, 0x1A,
                    0xF1, 0xA8, 0x40, 0x3C, 0xB5, 0x3F, 0x53, 0xE4, 0x86, 0xD8, 0x51, 0x1D, 0xAD,
                    0x8A, 0x04, 0x88, 0x7E, 0x5B, 0x23, 0x52,
                ]).unwrap()
            }),
            expected_usd: USD(0.0),
            expected_btc: Bitcoin::from_sats(0),
            stable_receiver_btc: Bitcoin::from_sats(0),
            stable_provider_btc: Bitcoin::from_sats(0),
            stable_receiver_usd: USD(0.0),
            stable_provider_usd: USD(0.0),
            risk_level: 0,
            timestamp: SystemTime::now().duration_since(UNIX_EPOCH).unwrap().as_secs() as i64,
            formatted_datetime: "".to_string(),
            payment_made: false,
            sc_dir: ".data".to_string(),
            latest_price: 0.0,
            prices: "".to_string(),
<<<<<<< HEAD
            native_btc: Bitcoin::from_sats(0),
=======
            onchain_btc: Bitcoin::from_sats(0),
            onchain_usd: USD(0.0),
>>>>>>> 9d110c5c
        }
    }
}<|MERGE_RESOLUTION|>--- conflicted
+++ resolved
@@ -103,11 +103,6 @@
             .enumerate()
             .map(|(i, c)| if i == 4 || i == 7 { format!(" {}", c) } else { c.to_string() })
             .collect::<String>();
-<<<<<<< HEAD
-      
-=======
-
->>>>>>> 9d110c5c
         write!(f, "{} BTC", with_spaces)
     }
 }
@@ -188,13 +183,10 @@
     pub sc_dir: String,
     pub latest_price: f64,
     pub prices: String,
-<<<<<<< HEAD
     pub native_btc: Bitcoin,
-=======
     pub onchain_btc: Bitcoin,
     pub onchain_usd: USD
->>>>>>> 9d110c5c
-    
+
 }
 
 // Implement manual Default for StableChannel
@@ -225,12 +217,9 @@
             sc_dir: ".data".to_string(),
             latest_price: 0.0,
             prices: "".to_string(),
-<<<<<<< HEAD
             native_btc: Bitcoin::from_sats(0),
-=======
             onchain_btc: Bitcoin::from_sats(0),
             onchain_usd: USD(0.0),
->>>>>>> 9d110c5c
         }
     }
 }